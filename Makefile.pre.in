# Top-level Makefile for Python
#
# As distributed, this file is called Makefile.pre.in; it is processed
# into the real Makefile by running the script ./configure, which
# replaces things like @spam@ with values appropriate for your system.
# This means that if you edit Makefile, your changes get lost the next
# time you run the configure script.  Ideally, you can do:
#
#	./configure
#	make
#	make test
#	make install
#
# If you have a previous version of Python installed that you don't
# want to overwrite, you can use "make altinstall" instead of "make
# install".  Refer to the "Installing" section in the README file for
# additional details.
#
# See also the section "Build instructions" in the README file.

# === Variables set by makesetup ===

MODNAMES=       _MODNAMES_
MODOBJS=        _MODOBJS_
MODLIBS=        _MODLIBS_

# === Variables set by configure
VERSION=	@VERSION@
srcdir=		@srcdir@
VPATH=		@srcdir@
abs_srcdir=	@abs_srcdir@
abs_builddir=	@abs_builddir@


CC=		@CC@
CXX=		@CXX@
MAINCC=		@MAINCC@
LINKCC=		@LINKCC@
AR=		@AR@
RANLIB=		@RANLIB@
READELF=	@READELF@
SOABI=		@SOABI@
LDVERSION=	@LDVERSION@
HGVERSION=	@HGVERSION@
HGTAG=		@HGTAG@
HGBRANCH=	@HGBRANCH@
PGO_PROF_GEN_FLAG=@PGO_PROF_GEN_FLAG@
PGO_PROF_USE_FLAG=@PGO_PROF_USE_FLAG@
LLVM_PROF_MERGER=@LLVM_PROF_MERGER@
LLVM_PROF_FILE=@LLVM_PROF_FILE@
LLVM_PROF_ERR=@LLVM_PROF_ERR@
DTRACE=         @DTRACE@
DFLAGS=         @DFLAGS@
DTRACE_HEADERS= @DTRACE_HEADERS@
DTRACE_OBJS=    @DTRACE_OBJS@

GNULD=		@GNULD@

# Shell used by make (some versions default to the login shell, which is bad)
SHELL=		/bin/sh

# Use this to make a link between python$(VERSION) and python in $(BINDIR)
LN=		@LN@

# Portable install script (configure doesn't always guess right)
INSTALL=	@INSTALL@
INSTALL_PROGRAM=@INSTALL_PROGRAM@
INSTALL_SCRIPT= @INSTALL_SCRIPT@
INSTALL_DATA=	@INSTALL_DATA@
# Shared libraries must be installed with executable mode on some systems;
# rather than figuring out exactly which, we always give them executable mode.
# Also, making them read-only seems to be a good idea...
INSTALL_SHARED= ${INSTALL} -m 555

MKDIR_P=	@MKDIR_P@

MAKESETUP=      $(srcdir)/Modules/makesetup

# Compiler options
OPT=		@OPT@
BASECFLAGS=	@BASECFLAGS@
BASECPPFLAGS=	@BASECPPFLAGS@
CONFIGURE_CFLAGS=	@CFLAGS@
# CFLAGS_NODIST is used for building the interpreter and stdlib C extensions.
# Use it when a compiler flag should _not_ be part of the distutils CFLAGS
# once Python is installed (Issue #21121).
CONFIGURE_CFLAGS_NODIST=@CFLAGS_NODIST@
CONFIGURE_CPPFLAGS=	@CPPFLAGS@
CONFIGURE_LDFLAGS=	@LDFLAGS@
# Avoid assigning CFLAGS, LDFLAGS, etc. so users can use them on the
# command line to append to these values without stomping the pre-set
# values.
PY_CFLAGS=	$(BASECFLAGS) $(OPT) $(CONFIGURE_CFLAGS) $(CFLAGS) $(EXTRA_CFLAGS)
PY_CFLAGS_NODIST=$(CONFIGURE_CFLAGS_NODIST) $(CFLAGS_NODIST)
# Both CPPFLAGS and LDFLAGS need to contain the shell's value for setup.py to
# be able to build extension modules using the directories specified in the
# environment variables
PY_CPPFLAGS=	$(BASECPPFLAGS) -I. -I$(srcdir)/Include $(CONFIGURE_CPPFLAGS) $(CPPFLAGS)
PY_LDFLAGS=	$(CONFIGURE_LDFLAGS) $(LDFLAGS)
NO_AS_NEEDED=	@NO_AS_NEEDED@
LDLAST=		@LDLAST@
SGI_ABI=	@SGI_ABI@
CCSHARED=	@CCSHARED@
LINKFORSHARED=	@LINKFORSHARED@
ARFLAGS=	@ARFLAGS@
# Extra C flags added for building the interpreter object files.
CFLAGSFORSHARED=@CFLAGSFORSHARED@
# C flags used for building the interpreter object files
PY_CORE_CFLAGS=	$(PY_CFLAGS) $(PY_CFLAGS_NODIST) $(PY_CPPFLAGS) $(CFLAGSFORSHARED) -DPy_BUILD_CORE


# Machine-dependent subdirectories
MACHDEP=	@MACHDEP@

# Multiarch directory (may be empty)
MULTIARCH=	@MULTIARCH@
MULTIARCH_CPPFLAGS = @MULTIARCH_CPPFLAGS@

# Install prefix for architecture-independent files
prefix=		@prefix@

# Install prefix for architecture-dependent files
exec_prefix=	@exec_prefix@

# Install prefix for data files
datarootdir=    @datarootdir@

# Expanded directories
BINDIR=		@bindir@
LIBDIR=		@libdir@
MANDIR=		@mandir@
INCLUDEDIR=	@includedir@
CONFINCLUDEDIR=	$(exec_prefix)/include
SCRIPTDIR=	$(prefix)/lib
ABIFLAGS=	@ABIFLAGS@

# Detailed destination directories
BINLIBDEST=	$(LIBDIR)/python$(VERSION)
LIBDEST=	$(SCRIPTDIR)/python$(VERSION)
INCLUDEPY=	$(INCLUDEDIR)/python$(LDVERSION)
CONFINCLUDEPY=	$(CONFINCLUDEDIR)/python$(LDVERSION)

# Symbols used for using shared libraries
SHLIB_SUFFIX=	@SHLIB_SUFFIX@
EXT_SUFFIX=	@EXT_SUFFIX@
LDSHARED=	@LDSHARED@ $(PY_LDFLAGS)
BLDSHARED=	@BLDSHARED@ $(PY_LDFLAGS)
LDCXXSHARED=	@LDCXXSHARED@
DESTSHARED=	$(BINLIBDEST)/lib-dynload

# Executable suffix (.exe on Windows and Mac OS X)
EXE=		@EXEEXT@
BUILDEXE=	@BUILDEXEEXT@

# Short name and location for Mac OS X Python framework
UNIVERSALSDK=@UNIVERSALSDK@
PYTHONFRAMEWORK=	@PYTHONFRAMEWORK@
PYTHONFRAMEWORKDIR=	@PYTHONFRAMEWORKDIR@
PYTHONFRAMEWORKPREFIX=	@PYTHONFRAMEWORKPREFIX@
PYTHONFRAMEWORKINSTALLDIR= @PYTHONFRAMEWORKINSTALLDIR@
# Deployment target selected during configure, to be checked
# by distutils. The export statement is needed to ensure that the
# deployment target is active during build.
MACOSX_DEPLOYMENT_TARGET=@CONFIGURE_MACOSX_DEPLOYMENT_TARGET@
@EXPORT_MACOSX_DEPLOYMENT_TARGET@export MACOSX_DEPLOYMENT_TARGET

# Option to install to strip binaries
STRIPFLAG=-s

# Flags to lipo to produce a 32-bit-only universal executable
LIPO_32BIT_FLAGS=@LIPO_32BIT_FLAGS@

# Options to enable prebinding (for fast startup prior to Mac OS X 10.3)
OTHER_LIBTOOL_OPT=@OTHER_LIBTOOL_OPT@

# Environment to run shared python without installed libraries
RUNSHARED=       @RUNSHARED@

# ensurepip options
ENSUREPIP=      @ENSUREPIP@

# Modes for directories, executables and data files created by the
# install process.  Default to user-only-writable for all file types.
DIRMODE=	755
EXEMODE=	755
FILEMODE=	644

# configure script arguments
CONFIG_ARGS=	@CONFIG_ARGS@


# Subdirectories with code
SRCDIRS= 	@SRCDIRS@

# Other subdirectories
SUBDIRSTOO=	Include Lib Misc

# Files and directories to be distributed
CONFIGFILES=	configure configure.ac acconfig.h pyconfig.h.in Makefile.pre.in
DISTFILES=	README ChangeLog $(CONFIGFILES)
DISTDIRS=	$(SUBDIRS) $(SUBDIRSTOO) Ext-dummy
DIST=		$(DISTFILES) $(DISTDIRS)


LIBRARY=	@LIBRARY@
LDLIBRARY=      @LDLIBRARY@
BLDLIBRARY=     @BLDLIBRARY@
PY3LIBRARY=     @PY3LIBRARY@
DLLLIBRARY=	@DLLLIBRARY@
LDLIBRARYDIR=   @LDLIBRARYDIR@
INSTSONAME=	@INSTSONAME@


LIBS=		@LIBS@
LIBM=		@LIBM@
LIBC=		@LIBC@
SYSLIBS=	$(LIBM) $(LIBC)
SHLIBS=		@SHLIBS@

THREADOBJ=	@THREADOBJ@
DLINCLDIR=	@DLINCLDIR@
DYNLOADFILE=	@DYNLOADFILE@
MACHDEP_OBJS=	@MACHDEP_OBJS@
LIBOBJDIR=	Python/
LIBOBJS=	@LIBOBJS@

PYTHON=		python$(EXE)
BUILDPYTHON=	python$(BUILDEXE)

PYTHON_FOR_GEN=@PYTHON_FOR_GEN@
PYTHON_FOR_BUILD=@PYTHON_FOR_BUILD@
_PYTHON_HOST_PLATFORM=@_PYTHON_HOST_PLATFORM@
BUILD_GNU_TYPE=	@build@
HOST_GNU_TYPE=	@host@

# Tcl and Tk config info from --with-tcltk-includes and -libs options
TCLTK_INCLUDES=	@TCLTK_INCLUDES@
TCLTK_LIBS=	@TCLTK_LIBS@

# The task to run while instrumented when building the profile-opt target.
# We exclude unittests with -x that take a rediculious amount of time to
# run in the instrumented training build or do not provide much value.
PROFILE_TASK=-m test.regrtest --pgo

# report files for gcov / lcov coverage report
COVERAGE_INFO=	$(abs_builddir)/coverage.info
COVERAGE_REPORT=$(abs_builddir)/lcov-report
COVERAGE_REPORT_OPTIONS=--no-branch-coverage --title "CPython lcov report"


# === Definitions added by makesetup ===


##########################################################################
# Modules
MODULE_OBJS=	\
		Modules/config.o \
		Modules/getpath.o \
		Modules/main.o \
		Modules/gcmodule.o

IO_H=		Modules/_io/_iomodule.h

IO_OBJS=	\
		Modules/_io/_iomodule.o \
		Modules/_io/iobase.o \
		Modules/_io/fileio.o \
		Modules/_io/bufferedio.o \
		Modules/_io/textio.o \
		Modules/_io/bytesio.o \
		Modules/_io/stringio.o

##########################################################################
# Grammar
GRAMMAR_H=	Include/graminit.h
GRAMMAR_C=	Python/graminit.c
GRAMMAR_INPUT=	$(srcdir)/Grammar/Grammar


LIBFFI_INCLUDEDIR=	@LIBFFI_INCLUDEDIR@

##########################################################################
# Parser
PGEN=		Parser/pgen$(EXE)

POBJS=		\
		Parser/acceler.o \
		Parser/grammar1.o \
		Parser/listnode.o \
		Parser/node.o \
		Parser/parser.o \
		Parser/bitset.o \
		Parser/metagrammar.o \
		Parser/firstsets.o \
		Parser/grammar.o \
		Parser/pgen.o

PARSER_OBJS=	$(POBJS) Parser/myreadline.o Parser/parsetok.o Parser/tokenizer.o

PGOBJS=		\
		Objects/obmalloc.o \
		Python/dynamic_annotations.o \
		Python/mysnprintf.o \
		Python/pyctype.o \
		Parser/tokenizer_pgen.o \
		Parser/printgrammar.o \
		Parser/parsetok_pgen.o \
		Parser/pgenmain.o

PARSER_HEADERS= \
		$(srcdir)/Parser/parser.h \
		$(srcdir)/Include/parsetok.h \
		$(srcdir)/Parser/tokenizer.h

PGENOBJS=	$(POBJS) $(PGOBJS)

##########################################################################
# opcode.h generation
OPCODE_H_DIR= 	$(srcdir)/Include
OPCODE_H_SCRIPT= $(srcdir)/Tools/scripts/generate_opcode_h.py
OPCODE_H=	$(OPCODE_H_DIR)/opcode.h
OPCODE_H_GEN=	$(PYTHON_FOR_GEN) $(OPCODE_H_SCRIPT) $(srcdir)/Lib/opcode.py $(OPCODE_H)

##########################################################################
# AST
AST_H_DIR=	Include
AST_H=		$(AST_H_DIR)/Python-ast.h
AST_C_DIR=	Python
AST_C=		$(AST_C_DIR)/Python-ast.c
AST_ASDL=	$(srcdir)/Parser/Python.asdl

ASDLGEN_FILES=	$(srcdir)/Parser/asdl.py $(srcdir)/Parser/asdl_c.py
# Note that a build now requires Python to exist before the build starts.
# Use "hg touch" to fix up screwed up file mtimes in a checkout.
ASDLGEN=	$(PYTHON_FOR_GEN) $(srcdir)/Parser/asdl_c.py

##########################################################################
# Python

OPCODETARGETS_H= \
		Python/opcode_targets.h

OPCODETARGETGEN= \
		$(srcdir)/Python/makeopcodetargets.py

OPCODETARGETGEN_FILES= \
		$(OPCODETARGETGEN) $(srcdir)/Lib/opcode.py

PYTHON_OBJS=	\
		Python/_warnings.o \
		Python/Python-ast.o \
		Python/asdl.o \
		Python/ast.o \
		Python/bltinmodule.o \
		Python/ceval.o \
		Python/compile.o \
		Python/codecs.o \
		Python/dynamic_annotations.o \
		Python/errors.o \
		Python/frozenmain.o \
		Python/future.o \
		Python/getargs.o \
		Python/getcompiler.o \
		Python/getcopyright.o \
		Python/getplatform.o \
		Python/getversion.o \
		Python/graminit.o \
		Python/import.o \
		Python/importdl.o \
		Python/marshal.o \
		Python/modsupport.o \
		Python/mystrtoul.o \
		Python/mysnprintf.o \
		Python/peephole.o \
		Python/pyarena.o \
		Python/pyctype.o \
		Python/pyfpe.o \
		Python/pyhash.o \
		Python/pylifecycle.o \
		Python/pymath.o \
		Python/pystate.o \
		Python/pythonrun.o \
		Python/pytime.o \
		Python/random.o \
		Python/structmember.o \
		Python/symtable.o \
		Python/sysmodule.o \
		Python/traceback.o \
		Python/getopt.o \
		Python/pystrcmp.o \
		Python/pystrtod.o \
		Python/pystrhex.o \
		Python/dtoa.o \
		Python/formatter_unicode.o \
		Python/fileutils.o \
		Python/$(DYNLOADFILE) \
		$(LIBOBJS) \
		$(MACHDEP_OBJS) \
		$(THREADOBJ) \
		$(DTRACE_OBJS)


##########################################################################
# Objects
OBJECT_OBJS=	\
		Objects/abstract.o \
		Objects/accu.o \
		Objects/boolobject.o \
		Objects/bytes_methods.o \
		Objects/bytearrayobject.o \
		Objects/bytesobject.o \
		Objects/cellobject.o \
		Objects/classobject.o \
		Objects/codeobject.o \
		Objects/complexobject.o \
		Objects/descrobject.o \
		Objects/enumobject.o \
		Objects/exceptions.o \
		Objects/genobject.o \
		Objects/fileobject.o \
		Objects/floatobject.o \
		Objects/frameobject.o \
		Objects/funcobject.o \
		Objects/iterobject.o \
		Objects/listobject.o \
		Objects/longobject.o \
		Objects/dictobject.o \
		Objects/odictobject.o \
		Objects/memoryobject.o \
		Objects/methodobject.o \
		Objects/moduleobject.o \
		Objects/namespaceobject.o \
		Objects/object.o \
		Objects/obmalloc.o \
		Objects/capsule.o \
		Objects/rangeobject.o \
		Objects/setobject.o \
		Objects/sliceobject.o \
		Objects/structseq.o \
		Objects/tupleobject.o \
		Objects/typeobject.o \
		Objects/unicodeobject.o \
		Objects/unicodectype.o \
		Objects/weakrefobject.o

##########################################################################
# objects that get linked into the Python library
LIBRARY_OBJS_OMIT_FROZEN=	\
		Modules/getbuildinfo.o \
		$(PARSER_OBJS) \
		$(OBJECT_OBJS) \
		$(PYTHON_OBJS) \
		$(MODULE_OBJS) \
		$(MODOBJS)

LIBRARY_OBJS=	\
		$(LIBRARY_OBJS_OMIT_FROZEN) \
		Python/frozen.o

##########################################################################
# DTrace

# On some systems, object files that reference DTrace probes need to be modified
# in-place by dtrace(1).
DTRACE_DEPS = \
	Python/ceval.o
# XXX: should gcmodule, etc. be here, too?

#########################################################################
# Rules

# Default target
all:		@DEF_MAKE_ALL_RULE@
build_all:	$(BUILDPYTHON) oldsharedmods sharedmods gdbhooks Programs/_testembed python-config

# Compile a binary with profile guided optimization.
profile-opt:
	@if [ $(LLVM_PROF_ERR) = yes ]; then \
		echo "Error: Cannot perform PGO build because llvm-profdata was not found in PATH" ;\
		echo "Please add it to PATH and run ./configure again" ;\
		exit 1;\
	fi
	@echo "Building with support for profile generation:"
	$(MAKE) clean
	$(MAKE) profile-removal
	$(MAKE) build_all_generate_profile
	$(MAKE) profile-removal
	@echo "Running code to generate profile data (this can take a while):"
	$(MAKE) run_profile_task
	$(MAKE) build_all_merge_profile
	@echo "Rebuilding with profile guided optimizations:"
	$(MAKE) clean
	$(MAKE) build_all_use_profile
	$(MAKE) profile-removal

build_all_generate_profile:
	$(MAKE) @DEF_MAKE_RULE@ CFLAGS_NODIST="$(CFLAGS) $(PGO_PROF_GEN_FLAG) @LTOFLAGS@" LDFLAGS="$(LDFLAGS) $(PGO_PROF_GEN_FLAG) @LTOFLAGS@" LIBS="$(LIBS)"

run_profile_task:
	: # FIXME: can't run for a cross build
	$(LLVM_PROF_FILE) $(RUNSHARED) ./$(BUILDPYTHON) $(PROFILE_TASK) || true

build_all_merge_profile:
	$(LLVM_PROF_MERGER)

build_all_use_profile:
	$(MAKE) @DEF_MAKE_RULE@ CFLAGS_NODIST="$(CFLAGS) $(PGO_PROF_USE_FLAG) @LTOFLAGS@" LDFLAGS="$(LDFLAGS) @LTOFLAGS@"

# Compile and run with gcov
.PHONY=coverage coverage-lcov coverage-report
coverage:
	@echo "Building with support for coverage checking:"
	$(MAKE) clean profile-removal
	$(MAKE) @DEF_MAKE_RULE@ CFLAGS="$(CFLAGS) -O0 -pg -fprofile-arcs -ftest-coverage" LIBS="$(LIBS) -lgcov"

coverage-lcov:
	@echo "Creating Coverage HTML report with LCOV:"
	@rm -f $(COVERAGE_INFO)
	@rm -rf $(COVERAGE_REPORT)
	@lcov --capture --directory $(abs_builddir) \
	    --base-directory $(realpath $(abs_builddir)) \
	    --path $(realpath $(abs_srcdir)) \
	    --output-file $(COVERAGE_INFO)
	: # remove 3rd party modules, system headers and internal files with
	: # debug, test or dummy functions.
	@lcov --remove $(COVERAGE_INFO) \
	    '*/Modules/_blake2/impl/*' \
	    '*/Modules/_ctypes/libffi*/*' \
	    '*/Modules/_decimal/libmpdec/*' \
	    '*/Modules/_sha3/kcp/*' \
	    '*/Modules/expat/*' \
	    '*/Modules/zlib/*' \
	    '*/Include/*' \
	    '*/Modules/xx*.c' \
	    '*/Parser/listnode.c' \
	    '*/Python/pyfpe.c' \
	    '*/Python/pystrcmp.c' \
	    '/usr/include/*' \
	    '/usr/local/include/*' \
	    '/usr/lib/gcc/*' \
	    --output-file $(COVERAGE_INFO)
	@genhtml $(COVERAGE_INFO) --output-directory $(COVERAGE_REPORT) \
	    $(COVERAGE_REPORT_OPTIONS)
	@echo
	@echo "lcov report at $(COVERAGE_REPORT)/index.html"
	@echo

coverage-report:
	: # force rebuilding of parser and importlib
	@touch $(GRAMMAR_INPUT)
	@touch $(srcdir)/Lib/importlib/_bootstrap.py
	@touch $(srcdir)/Lib/importlib/_bootstrap_external.py
	: # build with coverage info
	$(MAKE) coverage
	: # run tests, ignore failures
	$(TESTRUNNER) $(TESTOPTS) || true
	: # build lcov report
	$(MAKE) coverage-lcov

# Run "Argument Clinic" over all source files
# (depends on python having already been built)
.PHONY=clinic
clinic: $(BUILDPYTHON) $(srcdir)/Modules/_blake2/blake2s_impl.c
	$(RUNSHARED) $(PYTHON_FOR_BUILD) ./Tools/clinic/clinic.py --make

# Build the interpreter
$(BUILDPYTHON):	Programs/python.o $(LIBRARY) $(LDLIBRARY) $(PY3LIBRARY)
	$(LINKCC) $(PY_LDFLAGS) $(LINKFORSHARED) -o $@ Programs/python.o $(BLDLIBRARY) $(LIBS) $(MODLIBS) $(SYSLIBS) $(LDLAST)

platform: $(BUILDPYTHON) pybuilddir.txt
	$(RUNSHARED) $(PYTHON_FOR_BUILD) -c 'import sys ; from sysconfig import get_platform ; print("%s-%d.%d" % (get_platform(), *sys.version_info[:2]))' >platform

# Create build directory and generate the sysconfig build-time data there.
# pybuilddir.txt contains the name of the build dir and is used for
# sys.path fixup -- see Modules/getpath.c.
# Since this step runs before shared modules are built, try to avoid bootstrap
# problems by creating a dummy pybuilddir.txt just to allow interpreter
# initialization to succeed.  It will be overwritten by generate-posix-vars
# or removed in case of failure.
pybuilddir.txt: $(BUILDPYTHON)
	@echo "none" > ./pybuilddir.txt
	$(RUNSHARED) $(PYTHON_FOR_BUILD) -S -m sysconfig --generate-posix-vars ;\
	if test $$? -ne 0 ; then \
		echo "generate-posix-vars failed" ; \
		rm -f ./pybuilddir.txt ; \
		exit 1 ; \
	fi

# This is shared by the math and cmath modules
Modules/_math.o: Modules/_math.c Modules/_math.h
	$(CC) -c $(CCSHARED) $(PY_CORE_CFLAGS) -o $@ $<

# blake2s is auto-generated from blake2b
$(srcdir)/Modules/_blake2/blake2s_impl.c: $(BUILDPYTHON) $(srcdir)/Modules/_blake2/blake2b_impl.c $(srcdir)/Modules/_blake2/blake2b2s.py
	$(RUNSHARED) $(PYTHON_FOR_BUILD) $(srcdir)/Modules/_blake2/blake2b2s.py
	$(RUNSHARED) $(PYTHON_FOR_BUILD) $(srcdir)/Tools/clinic/clinic.py -f $@

# Build the shared modules
# Under GNU make, MAKEFLAGS are sorted and normalized; the 's' for
# -s, --silent or --quiet is always the first char.
# Under BSD make, MAKEFLAGS might be " -s -v x=y".
sharedmods: $(BUILDPYTHON) pybuilddir.txt Modules/_math.o
	@case "$$MAKEFLAGS" in \
	    *\ -s*|s*) quiet="-q";; \
	    *) quiet="";; \
	esac; \
	$(RUNSHARED) CC='$(CC)' LDSHARED='$(BLDSHARED)' OPT='$(OPT)' \
		_TCLTK_INCLUDES='$(TCLTK_INCLUDES)' _TCLTK_LIBS='$(TCLTK_LIBS)' \
		$(PYTHON_FOR_BUILD) $(srcdir)/setup.py $$quiet build


# Build static library
# avoid long command lines, same as LIBRARY_OBJS
$(LIBRARY): $(LIBRARY_OBJS)
	-rm -f $@
	$(AR) $(ARFLAGS) $@ Modules/getbuildinfo.o
	$(AR) $(ARFLAGS) $@ $(PARSER_OBJS)
	$(AR) $(ARFLAGS) $@ $(OBJECT_OBJS)
	$(AR) $(ARFLAGS) $@ $(PYTHON_OBJS) Python/frozen.o
	$(AR) $(ARFLAGS) $@ $(MODULE_OBJS)
	$(AR) $(ARFLAGS) $@ $(MODOBJS)
	$(RANLIB) $@

libpython$(LDVERSION).so: $(LIBRARY_OBJS)
	if test $(INSTSONAME) != $(LDLIBRARY); then \
		$(BLDSHARED) -Wl,-h$(INSTSONAME) -o $(INSTSONAME) $(LIBRARY_OBJS) $(MODLIBS) $(SHLIBS) $(LIBC) $(LIBM) $(LDLAST); \
		$(LN) -f $(INSTSONAME) $@; \
	else \
		$(BLDSHARED) -o $@ $(LIBRARY_OBJS) $(MODLIBS) $(SHLIBS) $(LIBC) $(LIBM) $(LDLAST); \
	fi

libpython3.so:	libpython$(LDVERSION).so
	$(BLDSHARED) $(NO_AS_NEEDED) -o $@ -Wl,-h$@ $^

libpython$(LDVERSION).dylib: $(LIBRARY_OBJS)
	 $(CC) -dynamiclib -Wl,-single_module $(PY_LDFLAGS) -undefined dynamic_lookup -Wl,-install_name,$(prefix)/lib/libpython$(LDVERSION).dylib -Wl,-compatibility_version,$(VERSION) -Wl,-current_version,$(VERSION) -o $@ $(LIBRARY_OBJS) $(SHLIBS) $(LIBC) $(LIBM) $(LDLAST); \


libpython$(VERSION).sl: $(LIBRARY_OBJS)
	$(LDSHARED) -o $@ $(LIBRARY_OBJS) $(MODLIBS) $(SHLIBS) $(LIBC) $(LIBM) $(LDLAST)

# Copy up the gdb python hooks into a position where they can be automatically
# loaded by gdb during Lib/test/test_gdb.py
#
# Distributors are likely to want to install this somewhere else e.g. relative
# to the stripped DWARF data for the shared library.
gdbhooks: $(BUILDPYTHON)-gdb.py

SRC_GDB_HOOKS=$(srcdir)/Tools/gdb/libpython.py
$(BUILDPYTHON)-gdb.py: $(SRC_GDB_HOOKS)
	$(INSTALL_DATA) $(SRC_GDB_HOOKS) $(BUILDPYTHON)-gdb.py

# This rule is here for OPENSTEP/Rhapsody/MacOSX. It builds a temporary
# minimal framework (not including the Lib directory and such) in the current
# directory.
RESSRCDIR=Mac/Resources/framework
$(PYTHONFRAMEWORKDIR)/Versions/$(VERSION)/$(PYTHONFRAMEWORK): \
		$(LIBRARY) \
		$(RESSRCDIR)/Info.plist
	$(INSTALL) -d -m $(DIRMODE) $(PYTHONFRAMEWORKDIR)/Versions/$(VERSION)
	$(CC) -o $(LDLIBRARY) $(PY_LDFLAGS) -dynamiclib \
		-all_load $(LIBRARY) -Wl,-single_module \
		-install_name $(DESTDIR)$(PYTHONFRAMEWORKINSTALLDIR)/Versions/$(VERSION)/$(PYTHONFRAMEWORK) \
		-compatibility_version $(VERSION) \
		-current_version $(VERSION) \
		-framework CoreFoundation $(LIBS);
	$(INSTALL) -d -m $(DIRMODE)  \
		$(PYTHONFRAMEWORKDIR)/Versions/$(VERSION)/Resources/English.lproj
	$(INSTALL_DATA) $(RESSRCDIR)/Info.plist \
		$(PYTHONFRAMEWORKDIR)/Versions/$(VERSION)/Resources/Info.plist
	$(LN) -fsn $(VERSION) $(PYTHONFRAMEWORKDIR)/Versions/Current
	$(LN) -fsn Versions/Current/$(PYTHONFRAMEWORK) $(PYTHONFRAMEWORKDIR)/$(PYTHONFRAMEWORK)
	$(LN) -fsn Versions/Current/Resources $(PYTHONFRAMEWORKDIR)/Resources

# This rule builds the Cygwin Python DLL and import library if configured
# for a shared core library; otherwise, this rule is a noop.
$(DLLLIBRARY) libpython$(VERSION).dll.a: $(LIBRARY_OBJS)
	if test -n "$(DLLLIBRARY)"; then \
		$(LDSHARED) -Wl,--out-implib=$@ -o $(DLLLIBRARY) $^ \
			$(LIBS) $(MODLIBS) $(SYSLIBS) $(LDLAST); \
	else true; \
	fi


oldsharedmods: $(SHAREDMODS)


Makefile Modules/config.c: Makefile.pre \
				$(srcdir)/Modules/config.c.in \
				$(MAKESETUP) \
				Modules/Setup.config \
				Modules/Setup \
				Modules/Setup.local
	$(SHELL) $(MAKESETUP) -c $(srcdir)/Modules/config.c.in \
				-s Modules \
				Modules/Setup.config \
				Modules/Setup.local \
				Modules/Setup
	@mv config.c Modules
	@echo "The Makefile was updated, you may need to re-run make."


Modules/Setup: $(srcdir)/Modules/Setup.dist
	@if test -f Modules/Setup; then \
		echo "-----------------------------------------------"; \
		echo "Modules/Setup.dist is newer than Modules/Setup;"; \
		echo "check to make sure you have all the updates you"; \
		echo "need in your Modules/Setup file."; \
		echo "Usually, copying Modules/Setup.dist to Modules/Setup will work."; \
		echo "-----------------------------------------------"; \
	fi

Programs/_testembed: Programs/_testembed.o $(LIBRARY) $(LDLIBRARY) $(PY3LIBRARY)
	$(LINKCC) $(PY_LDFLAGS) $(LINKFORSHARED) -o $@ Programs/_testembed.o $(BLDLIBRARY) $(LIBS) $(MODLIBS) $(SYSLIBS) $(LDLAST)

############################################################################
# Importlib

Programs/_freeze_importlib.o: Programs/_freeze_importlib.c Makefile

Programs/_freeze_importlib: Programs/_freeze_importlib.o $(LIBRARY_OBJS_OMIT_FROZEN)
	$(LINKCC) $(PY_LDFLAGS) -o $@ Programs/_freeze_importlib.o $(LIBRARY_OBJS_OMIT_FROZEN) $(LIBS) $(MODLIBS) $(SYSLIBS) $(LDLAST)

Python/importlib_external.h: @GENERATED_COMMENT@ $(srcdir)/Lib/importlib/_bootstrap_external.py Programs/_freeze_importlib Python/marshal.c
	./Programs/_freeze_importlib \
	    $(srcdir)/Lib/importlib/_bootstrap_external.py Python/importlib_external.h

Python/importlib.h: @GENERATED_COMMENT@ $(srcdir)/Lib/importlib/_bootstrap.py Programs/_freeze_importlib Python/marshal.c
	./Programs/_freeze_importlib \
	    $(srcdir)/Lib/importlib/_bootstrap.py Python/importlib.h


############################################################################
# Special rules for object files

Modules/getbuildinfo.o: $(PARSER_OBJS) \
		$(OBJECT_OBJS) \
		$(PYTHON_OBJS) \
		$(MODULE_OBJS) \
		$(MODOBJS) \
		$(srcdir)/Modules/getbuildinfo.c
	$(CC) -c $(PY_CORE_CFLAGS) \
	      -DHGVERSION="\"`LC_ALL=C $(HGVERSION)`\"" \
	      -DHGTAG="\"`LC_ALL=C $(HGTAG)`\"" \
	      -DHGBRANCH="\"`LC_ALL=C $(HGBRANCH)`\"" \
	      -o $@ $(srcdir)/Modules/getbuildinfo.c

Modules/getpath.o: $(srcdir)/Modules/getpath.c Makefile
	$(CC) -c $(PY_CORE_CFLAGS) -DPYTHONPATH='"$(PYTHONPATH)"' \
		-DPREFIX='"$(prefix)"' \
		-DEXEC_PREFIX='"$(exec_prefix)"' \
		-DVERSION='"$(VERSION)"' \
		-DVPATH='"$(VPATH)"' \
		-o $@ $(srcdir)/Modules/getpath.c

Programs/python.o: $(srcdir)/Programs/python.c
	$(MAINCC) -c $(PY_CORE_CFLAGS) -o $@ $(srcdir)/Programs/python.c

Programs/_testembed.o: $(srcdir)/Programs/_testembed.c
	$(MAINCC) -c $(PY_CORE_CFLAGS) -o $@ $(srcdir)/Programs/_testembed.c

Modules/_sre.o: $(srcdir)/Modules/_sre.c $(srcdir)/Modules/sre.h $(srcdir)/Modules/sre_constants.h $(srcdir)/Modules/sre_lib.h

Modules/posixmodule.o: $(srcdir)/Modules/posixmodule.c $(srcdir)/Modules/posixmodule.h

Modules/grpmodule.o: $(srcdir)/Modules/grpmodule.c $(srcdir)/Modules/posixmodule.h

Modules/pwdmodule.o: $(srcdir)/Modules/pwdmodule.c $(srcdir)/Modules/posixmodule.h

Modules/signalmodule.o: $(srcdir)/Modules/signalmodule.c $(srcdir)/Modules/posixmodule.h

Python/dynload_shlib.o: $(srcdir)/Python/dynload_shlib.c Makefile
	$(CC) -c $(PY_CORE_CFLAGS) \
		-DSOABI='"$(SOABI)"' \
		-o $@ $(srcdir)/Python/dynload_shlib.c

Python/dynload_hpux.o: $(srcdir)/Python/dynload_hpux.c Makefile
	$(CC) -c $(PY_CORE_CFLAGS) \
		-DSHLIB_EXT='"$(EXT_SUFFIX)"' \
		-o $@ $(srcdir)/Python/dynload_hpux.c

Python/sysmodule.o: $(srcdir)/Python/sysmodule.c Makefile
	$(CC) -c $(PY_CORE_CFLAGS) \
		-DABIFLAGS='"$(ABIFLAGS)"' \
		$(MULTIARCH_CPPFLAGS) \
		-o $@ $(srcdir)/Python/sysmodule.c

$(IO_OBJS): $(IO_H)

$(GRAMMAR_H): @GENERATED_COMMENT@ $(GRAMMAR_INPUT) $(PGEN)
	@$(MKDIR_P) Include
	$(PGEN) $(GRAMMAR_INPUT) $(GRAMMAR_H) $(GRAMMAR_C)
$(GRAMMAR_C): @GENERATED_COMMENT@ $(GRAMMAR_H)
	touch $(GRAMMAR_C)

$(PGEN): $(PGENOBJS)
		$(CC) $(OPT) $(PY_LDFLAGS) $(PGENOBJS) $(LIBS) -o $(PGEN)

Parser/grammar.o:	$(srcdir)/Parser/grammar.c \
				$(srcdir)/Include/token.h \
				$(srcdir)/Include/grammar.h
Parser/metagrammar.o:	$(srcdir)/Parser/metagrammar.c

Parser/tokenizer_pgen.o:	$(srcdir)/Parser/tokenizer.c
Parser/parsetok_pgen.o:	$(srcdir)/Parser/parsetok.c
Parser/printgrammar.o: $(srcdir)/Parser/printgrammar.c

Parser/pgenmain.o:	$(srcdir)/Include/parsetok.h

$(AST_H): $(AST_ASDL) $(ASDLGEN_FILES)
	$(MKDIR_P) $(AST_H_DIR)
	$(ASDLGEN) -h $(AST_H_DIR) $(AST_ASDL)

$(AST_C): $(AST_H) $(AST_ASDL) $(ASDLGEN_FILES)
	$(MKDIR_P) $(AST_C_DIR)
	$(ASDLGEN) -c $(AST_C_DIR) $(AST_ASDL)

$(OPCODE_H): $(srcdir)/Lib/opcode.py $(OPCODE_H_SCRIPT)
	$(OPCODE_H_GEN)

Python/compile.o Python/symtable.o Python/ast.o: $(GRAMMAR_H) $(AST_H)

Python/getplatform.o: $(srcdir)/Python/getplatform.c
		$(CC) -c $(PY_CORE_CFLAGS) -DPLATFORM='"$(MACHDEP)"' -o $@ $(srcdir)/Python/getplatform.c

Python/importdl.o: $(srcdir)/Python/importdl.c
		$(CC) -c $(PY_CORE_CFLAGS) -I$(DLINCLDIR) -o $@ $(srcdir)/Python/importdl.c

Objects/unicodectype.o:	$(srcdir)/Objects/unicodectype.c \
				$(srcdir)/Objects/unicodetype_db.h

BYTESTR_DEPS = \
		$(srcdir)/Objects/stringlib/count.h \
		$(srcdir)/Objects/stringlib/ctype.h \
		$(srcdir)/Objects/stringlib/fastsearch.h \
		$(srcdir)/Objects/stringlib/find.h \
		$(srcdir)/Objects/stringlib/join.h \
		$(srcdir)/Objects/stringlib/partition.h \
		$(srcdir)/Objects/stringlib/split.h \
		$(srcdir)/Objects/stringlib/stringdefs.h \
		$(srcdir)/Objects/stringlib/transmogrify.h

UNICODE_DEPS = \
		$(srcdir)/Objects/stringlib/asciilib.h \
		$(srcdir)/Objects/stringlib/codecs.h \
		$(srcdir)/Objects/stringlib/count.h \
		$(srcdir)/Objects/stringlib/fastsearch.h \
		$(srcdir)/Objects/stringlib/find.h \
		$(srcdir)/Objects/stringlib/find_max_char.h \
		$(srcdir)/Objects/stringlib/localeutil.h \
		$(srcdir)/Objects/stringlib/partition.h \
		$(srcdir)/Objects/stringlib/replace.h \
		$(srcdir)/Objects/stringlib/split.h \
		$(srcdir)/Objects/stringlib/ucs1lib.h \
		$(srcdir)/Objects/stringlib/ucs2lib.h \
		$(srcdir)/Objects/stringlib/ucs4lib.h \
		$(srcdir)/Objects/stringlib/undef.h \
		$(srcdir)/Objects/stringlib/unicode_format.h \
		$(srcdir)/Objects/stringlib/unicodedefs.h

Objects/bytes_methods.o: $(srcdir)/Objects/bytes_methods.c $(BYTESTR_DEPS)
Objects/bytesobject.o: $(srcdir)/Objects/bytesobject.c $(BYTESTR_DEPS)
Objects/bytearrayobject.o: $(srcdir)/Objects/bytearrayobject.c $(BYTESTR_DEPS)

Objects/unicodeobject.o: $(srcdir)/Objects/unicodeobject.c $(UNICODE_DEPS)

Objects/odictobject.o: $(srcdir)/Objects/dict-common.h
Objects/dictobject.o: $(srcdir)/Objects/stringlib/eq.h $(srcdir)/Objects/dict-common.h
Objects/setobject.o: $(srcdir)/Objects/stringlib/eq.h

$(OPCODETARGETS_H): $(OPCODETARGETGEN_FILES)
	$(PYTHON_FOR_GEN) $(OPCODETARGETGEN) $(OPCODETARGETS_H)

Python/ceval.o: $(OPCODETARGETS_H) $(srcdir)/Python/ceval_gil.h

Python/frozen.o: Python/importlib.h Python/importlib_external.h

# Generate DTrace probe macros, then rename them (PYTHON_ -> PyDTrace_) to
# follow our naming conventions. dtrace(1) uses the output filename to generate
# an include guard, so we can't use a pipeline to transform its output.
Include/pydtrace_probes.h: $(srcdir)/Include/pydtrace.d
	$(DTRACE) $(DFLAGS) -o $@ -h -s $<
	: sed in-place edit with POSIX-only tools
	sed 's/PYTHON_/PyDTrace_/' $@ > $@.tmp
	mv $@.tmp $@

Python/pydtrace.o: $(srcdir)/Include/pydtrace.d $(DTRACE_DEPS)
	$(DTRACE) $(DFLAGS) -o $@ -G -s $< $(DTRACE_DEPS)

Objects/typeobject.o: Objects/typeslots.inc
Objects/typeslots.inc: $(srcdir)/Include/typeslots.h $(srcdir)/Objects/typeslots.py
	$(PYTHON_FOR_GEN) $(srcdir)/Objects/typeslots.py < $(srcdir)/Include/typeslots.h Objects/typeslots.inc

############################################################################
# Header files

PYTHON_HEADERS= \
		$(srcdir)/Include/Python.h \
		$(srcdir)/Include/abstract.h \
		$(srcdir)/Include/accu.h \
		$(srcdir)/Include/asdl.h \
		$(srcdir)/Include/ast.h \
		$(srcdir)/Include/bltinmodule.h \
		$(srcdir)/Include/bitset.h \
		$(srcdir)/Include/boolobject.h \
		$(srcdir)/Include/bytes_methods.h \
		$(srcdir)/Include/bytearrayobject.h \
		$(srcdir)/Include/bytesobject.h \
		$(srcdir)/Include/cellobject.h \
		$(srcdir)/Include/ceval.h \
		$(srcdir)/Include/classobject.h \
		$(srcdir)/Include/code.h \
		$(srcdir)/Include/codecs.h \
		$(srcdir)/Include/compile.h \
		$(srcdir)/Include/complexobject.h \
		$(srcdir)/Include/descrobject.h \
		$(srcdir)/Include/dictobject.h \
		$(srcdir)/Include/dtoa.h \
		$(srcdir)/Include/dynamic_annotations.h \
		$(srcdir)/Include/enumobject.h \
		$(srcdir)/Include/errcode.h \
		$(srcdir)/Include/eval.h \
		$(srcdir)/Include/fileobject.h \
		$(srcdir)/Include/fileutils.h \
		$(srcdir)/Include/floatobject.h \
		$(srcdir)/Include/frameobject.h \
		$(srcdir)/Include/funcobject.h \
		$(srcdir)/Include/genobject.h \
		$(srcdir)/Include/import.h \
		$(srcdir)/Include/intrcheck.h \
		$(srcdir)/Include/iterobject.h \
		$(srcdir)/Include/listobject.h \
		$(srcdir)/Include/longintrepr.h \
		$(srcdir)/Include/longobject.h \
		$(srcdir)/Include/marshal.h \
		$(srcdir)/Include/memoryobject.h \
		$(srcdir)/Include/metagrammar.h \
		$(srcdir)/Include/methodobject.h \
		$(srcdir)/Include/modsupport.h \
		$(srcdir)/Include/moduleobject.h \
		$(srcdir)/Include/namespaceobject.h \
		$(srcdir)/Include/node.h \
		$(srcdir)/Include/object.h \
		$(srcdir)/Include/objimpl.h \
		$(OPCODE_H) \
		$(srcdir)/Include/osdefs.h \
		$(srcdir)/Include/osmodule.h \
		$(srcdir)/Include/patchlevel.h \
		$(srcdir)/Include/pgen.h \
		$(srcdir)/Include/pgenheaders.h \
		$(srcdir)/Include/pyarena.h \
		$(srcdir)/Include/pyatomic.h \
		$(srcdir)/Include/pycapsule.h \
		$(srcdir)/Include/pyctype.h \
		$(srcdir)/Include/pydebug.h \
		$(srcdir)/Include/pydtrace.h \
		$(srcdir)/Include/pyerrors.h \
		$(srcdir)/Include/pyfpe.h \
		$(srcdir)/Include/pyhash.h \
		$(srcdir)/Include/pylifecycle.h \
		$(srcdir)/Include/pymath.h \
		$(srcdir)/Include/pygetopt.h \
		$(srcdir)/Include/pymacro.h \
		$(srcdir)/Include/pymem.h \
		$(srcdir)/Include/pyport.h \
		$(srcdir)/Include/pystate.h \
		$(srcdir)/Include/pystrcmp.h \
		$(srcdir)/Include/pystrtod.h \
		$(srcdir)/Include/pystrhex.h \
		$(srcdir)/Include/pythonrun.h \
		$(srcdir)/Include/pythread.h \
		$(srcdir)/Include/pytime.h \
		$(srcdir)/Include/rangeobject.h \
		$(srcdir)/Include/setobject.h \
		$(srcdir)/Include/sliceobject.h \
		$(srcdir)/Include/structmember.h \
		$(srcdir)/Include/structseq.h \
		$(srcdir)/Include/symtable.h \
		$(srcdir)/Include/sysmodule.h \
		$(srcdir)/Include/traceback.h \
		$(srcdir)/Include/tupleobject.h \
		$(srcdir)/Include/ucnhash.h \
		$(srcdir)/Include/unicodeobject.h \
		$(srcdir)/Include/warnings.h \
		$(srcdir)/Include/weakrefobject.h \
		pyconfig.h \
		$(PARSER_HEADERS) \
		$(AST_H) \
		$(DTRACE_HEADERS)

$(LIBRARY_OBJS) $(MODOBJS) Programs/python.o: $(PYTHON_HEADERS)


######################################################################

TESTOPTS=	$(EXTRATESTOPTS)
TESTPYTHON=	$(RUNSHARED) ./$(BUILDPYTHON) $(TESTPYTHONOPTS)
TESTRUNNER=	$(TESTPYTHON) $(srcdir)/Tools/scripts/run_tests.py
TESTTIMEOUT=	1200

# Run a basic set of regression tests.
# This excludes some tests that are particularly resource-intensive.
test:		all platform
		$(TESTRUNNER) $(TESTOPTS)

# Run the full test suite twice - once without .pyc files, and once with.
# In the past, we've had problems where bugs in the marshalling or
# elsewhere caused bytecode read from .pyc files to behave differently
# than bytecode generated directly from a .py source file.  Sometimes
# the bytecode read from a .pyc file had the bug, sometimes the directly
# generated bytecode.  This is sometimes a very shy bug needing a lot of
# sample data.
testall:	all platform
		-find $(srcdir)/Lib -name '*.py[co]' -print | xargs rm -f
		$(TESTPYTHON) -E $(srcdir)/Lib/compileall.py
		-find $(srcdir)/Lib -name '*.py[co]' -print | xargs rm -f
		-$(TESTRUNNER) -u all $(TESTOPTS)
		$(TESTRUNNER) -u all $(TESTOPTS)

# Run the test suite for both architectures in a Universal build on OSX.
# Must be run on an Intel box.
testuniversal:	all platform
		if [ `arch` != 'i386' ];then \
			echo "This can only be used on OSX/i386" ;\
			exit 1 ;\
		fi
		$(TESTRUNNER) -u all $(TESTOPTS)
		$(RUNSHARED) /usr/libexec/oah/translate \
			./$(BUILDPYTHON) -E -m test -j 0 -u all $(TESTOPTS)

# Like testall, but with only one pass and without multiple processes.
# Run an optional script to include information about the build environment.
buildbottest:	build_all platform
		-@if which pybuildbot.identify >/dev/null 2>&1; then \
			pybuildbot.identify "CC='$(CC)'" "CXX='$(CXX)'"; \
		fi
		$(TESTRUNNER) -j 1 -u all -W --slowest --timeout=$(TESTTIMEOUT) $(TESTOPTS)

QUICKTESTOPTS=	$(TESTOPTS) -x test_subprocess test_io test_lib2to3 \
		test_multibytecodec test_urllib2_localnet test_itertools \
		test_multiprocessing_fork test_multiprocessing_spawn \
		test_multiprocessing_forkserver \
		test_mailbox test_socket test_poll \
		test_select test_zipfile test_concurrent_futures
quicktest:	all platform
		$(TESTRUNNER) $(QUICKTESTOPTS)


install: @FRAMEWORKINSTALLFIRST@ commoninstall bininstall maninstall @FRAMEWORKINSTALLLAST@
	if test "x$(ENSUREPIP)" != "xno"  ; then \
		case $(ENSUREPIP) in \
			upgrade) ensurepip="--upgrade" ;; \
			install|*) ensurepip="" ;; \
		esac; \
		$(RUNSHARED) $(PYTHON_FOR_BUILD) -m ensurepip \
			$$ensurepip --root=$(DESTDIR)/ ; \
	fi

altinstall: commoninstall
	if test "x$(ENSUREPIP)" != "xno"  ; then \
		case $(ENSUREPIP) in \
			upgrade) ensurepip="--altinstall --upgrade" ;; \
			install|*) ensurepip="--altinstall" ;; \
		esac; \
		$(RUNSHARED) $(PYTHON_FOR_BUILD) -m ensurepip \
			$$ensurepip --root=$(DESTDIR)/ ; \
	fi

commoninstall:  @FRAMEWORKALTINSTALLFIRST@ \
		altbininstall libinstall inclinstall libainstall \
		sharedinstall oldsharedinstall altmaninstall \
		@FRAMEWORKALTINSTALLLAST@

# Install shared libraries enabled by Setup
DESTDIRS=	$(exec_prefix) $(LIBDIR) $(BINLIBDEST) $(DESTSHARED)

oldsharedinstall: $(DESTSHARED) $(SHAREDMODS)
		@for i in X $(SHAREDMODS); do \
		  if test $$i != X; then \
		    echo $(INSTALL_SHARED) $$i $(DESTSHARED)/`basename $$i`; \
		    $(INSTALL_SHARED) $$i $(DESTDIR)$(DESTSHARED)/`basename $$i`; \
		  fi; \
		done

$(DESTSHARED):
		@for i in $(DESTDIRS); \
		do \
			if test ! -d $(DESTDIR)$$i; then \
				echo "Creating directory $$i"; \
				$(INSTALL) -d -m $(DIRMODE) $(DESTDIR)$$i; \
			else    true; \
			fi; \
		done

# Install the interpreter with $(VERSION) affixed
# This goes into $(exec_prefix)
altbininstall: $(BUILDPYTHON) @FRAMEWORKPYTHONW@
	@for i in $(BINDIR) $(LIBDIR); \
	do \
		if test ! -d $(DESTDIR)$$i; then \
			echo "Creating directory $$i"; \
			$(INSTALL) -d -m $(DIRMODE) $(DESTDIR)$$i; \
		else	true; \
		fi; \
	done
	if test "$(PYTHONFRAMEWORKDIR)" = "no-framework" ; then \
		$(INSTALL_PROGRAM) $(BUILDPYTHON) $(DESTDIR)$(BINDIR)/python$(LDVERSION)$(EXE); \
	else \
		$(INSTALL_PROGRAM) $(STRIPFLAG) Mac/pythonw $(DESTDIR)$(BINDIR)/python$(LDVERSION)$(EXE); \
	fi
	-if test "$(VERSION)" != "$(LDVERSION)"; then \
		if test -f $(DESTDIR)$(BINDIR)/python$(VERSION)$(EXE) -o -h $(DESTDIR)$(BINDIR)/python$(VERSION)$(EXE); \
		then rm -f $(DESTDIR)$(BINDIR)/python$(VERSION)$(EXE); \
		fi; \
		(cd $(DESTDIR)$(BINDIR); $(LN) python$(LDVERSION)$(EXE) python$(VERSION)$(EXE)); \
	fi
	if test -f $(LDLIBRARY) && test "$(PYTHONFRAMEWORKDIR)" = "no-framework" ; then \
		if test -n "$(DLLLIBRARY)" ; then \
			$(INSTALL_SHARED) $(DLLLIBRARY) $(DESTDIR)$(BINDIR); \
		else \
			$(INSTALL_SHARED) $(LDLIBRARY) $(DESTDIR)$(LIBDIR)/$(INSTSONAME); \
			if test $(LDLIBRARY) != $(INSTSONAME); then \
				(cd $(DESTDIR)$(LIBDIR); $(LN) -sf $(INSTSONAME) $(LDLIBRARY)) \
			fi \
		fi; \
		if test -n "$(PY3LIBRARY)"; then \
			$(INSTALL_SHARED) $(PY3LIBRARY) $(DESTDIR)$(LIBDIR)/$(PY3LIBRARY); \
		fi; \
	else	true; \
	fi
	if test "x$(LIPO_32BIT_FLAGS)" != "x" ; then \
		rm -f $(DESTDIR)$(BINDIR)python$(VERSION)-32$(EXE); \
		lipo $(LIPO_32BIT_FLAGS) \
			-output $(DESTDIR)$(BINDIR)/python$(VERSION)-32$(EXE) \
			$(DESTDIR)$(BINDIR)/python$(VERSION)$(EXE); \
	fi

bininstall: altbininstall
	if test ! -d $(DESTDIR)$(LIBPC); then \
		echo "Creating directory $(LIBPC)"; \
		$(INSTALL) -d -m $(DIRMODE) $(DESTDIR)$(LIBPC); \
	fi
	-if test -f $(DESTDIR)$(BINDIR)/python3$(EXE) -o -h $(DESTDIR)$(BINDIR)/python3$(EXE); \
	then rm -f $(DESTDIR)$(BINDIR)/python3$(EXE); \
	else true; \
	fi
	(cd $(DESTDIR)$(BINDIR); $(LN) -s python$(VERSION)$(EXE) python3$(EXE))
	-if test "$(VERSION)" != "$(LDVERSION)"; then \
		rm -f $(DESTDIR)$(BINDIR)/python$(VERSION)-config; \
		(cd $(DESTDIR)$(BINDIR); $(LN) -s python$(LDVERSION)-config python$(VERSION)-config); \
		rm -f $(DESTDIR)$(LIBPC)/python-$(LDVERSION).pc; \
		(cd $(DESTDIR)$(LIBPC); $(LN) -s python-$(VERSION).pc python-$(LDVERSION).pc); \
	fi
	-rm -f $(DESTDIR)$(BINDIR)/python3-config
	(cd $(DESTDIR)$(BINDIR); $(LN) -s python$(VERSION)-config python3-config)
	-rm -f $(DESTDIR)$(LIBPC)/python3.pc
	(cd $(DESTDIR)$(LIBPC); $(LN) -s python-$(VERSION).pc python3.pc)
	-rm -f $(DESTDIR)$(BINDIR)/idle3
	(cd $(DESTDIR)$(BINDIR); $(LN) -s idle$(VERSION) idle3)
	-rm -f $(DESTDIR)$(BINDIR)/pydoc3
	(cd $(DESTDIR)$(BINDIR); $(LN) -s pydoc$(VERSION) pydoc3)
	-rm -f $(DESTDIR)$(BINDIR)/2to3
	(cd $(DESTDIR)$(BINDIR); $(LN) -s 2to3-$(VERSION) 2to3)
	-rm -f $(DESTDIR)$(BINDIR)/pyvenv
	(cd $(DESTDIR)$(BINDIR); $(LN) -s pyvenv-$(VERSION) pyvenv)
	if test "x$(LIPO_32BIT_FLAGS)" != "x" ; then \
		rm -f $(DESTDIR)$(BINDIR)/python3-32$(EXE); \
		(cd $(DESTDIR)$(BINDIR); $(LN) -s python$(VERSION)-32$(EXE) python3-32$(EXE)) \
	fi

# Install the versioned manual page
altmaninstall:
	@for i in $(MANDIR) $(MANDIR)/man1; \
	do \
		if test ! -d $(DESTDIR)$$i; then \
			echo "Creating directory $$i"; \
			$(INSTALL) -d -m $(DIRMODE) $(DESTDIR)$$i; \
		else	true; \
		fi; \
	done
	$(INSTALL_DATA) $(srcdir)/Misc/python.man \
		$(DESTDIR)$(MANDIR)/man1/python$(VERSION).1

# Install the unversioned manual page
maninstall:	altmaninstall
	-rm -f $(DESTDIR)$(MANDIR)/man1/python3.1
	(cd $(DESTDIR)$(MANDIR)/man1; $(LN) -s python$(VERSION).1 python3.1)

# Install the library
XMLLIBSUBDIRS=  xml xml/dom xml/etree xml/parsers xml/sax
LIBSUBDIRS=	tkinter tkinter/test tkinter/test/test_tkinter \
		tkinter/test/test_ttk site-packages test \
		test/audiodata \
		test/capath test/data \
		test/cjkencodings test/decimaltestdata test/xmltestdata \
		test/dtracedata \
		test/eintrdata \
		test/imghdrdata \
		test/libregrtest \
		test/subprocessdata test/sndhdrdata test/support \
		test/tracedmodules test/encoded_modules \
		test/test_import \
		test/test_import/data \
		test/test_import/data/circular_imports \
		test/test_import/data/circular_imports/subpkg \
		test/test_importlib/namespace_pkgs \
		test/test_importlib/namespace_pkgs/both_portions \
		test/test_importlib/namespace_pkgs/both_portions/foo \
		test/test_importlib/namespace_pkgs/not_a_namespace_pkg \
		test/test_importlib/namespace_pkgs/not_a_namespace_pkg/foo \
		test/test_importlib/namespace_pkgs/portion1 \
		test/test_importlib/namespace_pkgs/portion1/foo \
		test/test_importlib/namespace_pkgs/portion2 \
		test/test_importlib/namespace_pkgs/portion2/foo \
		test/test_importlib/namespace_pkgs/project1 \
		test/test_importlib/namespace_pkgs/project1/parent \
		test/test_importlib/namespace_pkgs/project1/parent/child \
		test/test_importlib/namespace_pkgs/project2 \
		test/test_importlib/namespace_pkgs/project2/parent \
		test/test_importlib/namespace_pkgs/project2/parent/child \
		test/test_importlib/namespace_pkgs/project3 \
		test/test_importlib/namespace_pkgs/project3/parent \
		test/test_importlib/namespace_pkgs/project3/parent/child \
                test/test_importlib/namespace_pkgs/module_and_namespace_package \
                test/test_importlib/namespace_pkgs/module_and_namespace_package/a_test \
		asyncio \
		test/test_asyncio \
		collections concurrent concurrent/futures encodings \
		email email/mime test/test_email test/test_email/data \
		ensurepip ensurepip/_bundled \
		html json test/test_json http dbm xmlrpc \
		sqlite3 sqlite3/test \
		logging csv wsgiref urllib \
		lib2to3 lib2to3/fixes lib2to3/pgen2 lib2to3/tests \
		lib2to3/tests/data lib2to3/tests/data/fixers \
		lib2to3/tests/data/fixers/myfixes \
		ctypes ctypes/test ctypes/macholib \
		idlelib idlelib/Icons idlelib/idle_test \
		distutils distutils/command distutils/tests $(XMLLIBSUBDIRS) \
		importlib test/test_importlib test/test_importlib/builtin \
		test/test_importlib/extension test/test_importlib/frozen \
		test/test_importlib/import_ test/test_importlib/source \
		test/test_tools test/test_warnings test/test_warnings/data \
		turtledemo \
		multiprocessing multiprocessing/dummy \
		unittest unittest/test unittest/test/testmock \
<<<<<<< HEAD
		venv venv/scripts venv/scripts/posix \
		curses pydoc_data
libinstall:	build_all $(srcdir)/Modules/xxmodule.c
=======
		venv venv/scripts venv/scripts/common venv/scripts/posix \
		curses pydoc_data $(MACHDEPS)
libinstall:	build_all $(srcdir)/Lib/$(PLATDIR) $(srcdir)/Modules/xxmodule.c
>>>>>>> 5fd832ba
	@for i in $(SCRIPTDIR) $(LIBDEST); \
	do \
		if test ! -d $(DESTDIR)$$i; then \
			echo "Creating directory $$i"; \
			$(INSTALL) -d -m $(DIRMODE) $(DESTDIR)$$i; \
		else	true; \
		fi; \
	done
	@for d in $(LIBSUBDIRS); \
	do \
		a=$(srcdir)/Lib/$$d; \
		if test ! -d $$a; then continue; else true; fi; \
		b=$(LIBDEST)/$$d; \
		if test ! -d $(DESTDIR)$$b; then \
			echo "Creating directory $$b"; \
			$(INSTALL) -d -m $(DIRMODE) $(DESTDIR)$$b; \
		else	true; \
		fi; \
	done
	@for i in $(srcdir)/Lib/*.py; \
	do \
		if test -x $$i; then \
			$(INSTALL_SCRIPT) $$i $(DESTDIR)$(LIBDEST); \
			echo $(INSTALL_SCRIPT) $$i $(LIBDEST); \
		else \
			$(INSTALL_DATA) $$i $(DESTDIR)$(LIBDEST); \
			echo $(INSTALL_DATA) $$i $(LIBDEST); \
		fi; \
	done
	@for d in $(LIBSUBDIRS); \
	do \
		a=$(srcdir)/Lib/$$d; \
		if test ! -d $$a; then continue; else true; fi; \
		if test `ls $$a | wc -l` -lt 1; then continue; fi; \
		b=$(LIBDEST)/$$d; \
		for i in $$a/*; \
		do \
			case $$i in \
			*CVS) ;; \
			*.py[co]) ;; \
			*.orig) ;; \
			*~) ;; \
			*) \
				if test -d $$i; then continue; fi; \
				if test -x $$i; then \
				    echo $(INSTALL_SCRIPT) $$i $$b; \
				    $(INSTALL_SCRIPT) $$i $(DESTDIR)$$b; \
				else \
				    echo $(INSTALL_DATA) $$i $$b; \
				    $(INSTALL_DATA) $$i $(DESTDIR)$$b; \
				fi;; \
			esac; \
		done; \
	done
	$(INSTALL_DATA) `cat pybuilddir.txt`/_sysconfigdata_$(ABIFLAGS)_$(MACHDEP)_$(MULTIARCH).py \
		$(DESTDIR)$(LIBDEST); \
	$(INSTALL_DATA) $(srcdir)/LICENSE $(DESTDIR)$(LIBDEST)/LICENSE.txt
	if test -d $(DESTDIR)$(LIBDEST)/distutils/tests; then \
		$(INSTALL_DATA) $(srcdir)/Modules/xxmodule.c \
			$(DESTDIR)$(LIBDEST)/distutils/tests ; \
	fi
	-PYTHONPATH=$(DESTDIR)$(LIBDEST)  $(RUNSHARED) \
		$(PYTHON_FOR_BUILD) -Wi $(DESTDIR)$(LIBDEST)/compileall.py \
		-d $(LIBDEST) -f \
		-x 'bad_coding|badsyntax|site-packages|lib2to3/tests/data' \
		$(DESTDIR)$(LIBDEST)
	-PYTHONPATH=$(DESTDIR)$(LIBDEST) $(RUNSHARED) \
		$(PYTHON_FOR_BUILD) -Wi -O $(DESTDIR)$(LIBDEST)/compileall.py \
		-d $(LIBDEST) -f \
		-x 'bad_coding|badsyntax|site-packages|lib2to3/tests/data' \
		$(DESTDIR)$(LIBDEST)
	-PYTHONPATH=$(DESTDIR)$(LIBDEST) $(RUNSHARED) \
		$(PYTHON_FOR_BUILD) -Wi -OO $(DESTDIR)$(LIBDEST)/compileall.py \
		-d $(LIBDEST) -f \
		-x 'bad_coding|badsyntax|site-packages|lib2to3/tests/data' \
		$(DESTDIR)$(LIBDEST)
	-PYTHONPATH=$(DESTDIR)$(LIBDEST) $(RUNSHARED) \
		$(PYTHON_FOR_BUILD) -Wi $(DESTDIR)$(LIBDEST)/compileall.py \
		-d $(LIBDEST)/site-packages -f \
		-x badsyntax $(DESTDIR)$(LIBDEST)/site-packages
	-PYTHONPATH=$(DESTDIR)$(LIBDEST) $(RUNSHARED) \
		$(PYTHON_FOR_BUILD) -Wi -O $(DESTDIR)$(LIBDEST)/compileall.py \
		-d $(LIBDEST)/site-packages -f \
		-x badsyntax $(DESTDIR)$(LIBDEST)/site-packages
	-PYTHONPATH=$(DESTDIR)$(LIBDEST) $(RUNSHARED) \
		$(PYTHON_FOR_BUILD) -Wi -OO $(DESTDIR)$(LIBDEST)/compileall.py \
		-d $(LIBDEST)/site-packages -f \
		-x badsyntax $(DESTDIR)$(LIBDEST)/site-packages
	-PYTHONPATH=$(DESTDIR)$(LIBDEST) $(RUNSHARED) \
		$(PYTHON_FOR_BUILD) -m lib2to3.pgen2.driver $(DESTDIR)$(LIBDEST)/lib2to3/Grammar.txt
	-PYTHONPATH=$(DESTDIR)$(LIBDEST) $(RUNSHARED) \
		$(PYTHON_FOR_BUILD) -m lib2to3.pgen2.driver $(DESTDIR)$(LIBDEST)/lib2to3/PatternGrammar.txt

python-config: $(srcdir)/Misc/python-config.in Misc/python-config.sh
	# Substitution happens here, as the completely-expanded BINDIR
	# is not available in configure
	sed -e "s,@EXENAME@,$(BINDIR)/python$(LDVERSION)$(EXE)," < $(srcdir)/Misc/python-config.in >python-config.py
	# Replace makefile compat. variable references with shell script compat. ones; $(VAR) -> ${VAR}
	LC_ALL=C sed -e 's,\$$(\([A-Za-z0-9_]*\)),\$$\{\1\},g' < Misc/python-config.sh >python-config
	# On Darwin, always use the python version of the script, the shell
	# version doesn't use the compiler customizations that are provided
	# in python (_osx_support.py).
	if test `uname -s` = Darwin; then \
		cp python-config.py python-config; \
	fi


# Install the include files
INCLDIRSTOMAKE=$(INCLUDEDIR) $(CONFINCLUDEDIR) $(INCLUDEPY) $(CONFINCLUDEPY)
inclinstall:
	@for i in $(INCLDIRSTOMAKE); \
	do \
		if test ! -d $(DESTDIR)$$i; then \
			echo "Creating directory $$i"; \
			$(INSTALL) -d -m $(DIRMODE) $(DESTDIR)$$i; \
		else	true; \
		fi; \
	done
	@for i in $(srcdir)/Include/*.h; \
	do \
		echo $(INSTALL_DATA) $$i $(INCLUDEPY); \
		$(INSTALL_DATA) $$i $(DESTDIR)$(INCLUDEPY); \
	done
	$(INSTALL_DATA) pyconfig.h $(DESTDIR)$(CONFINCLUDEPY)/pyconfig.h

# Install the library and miscellaneous stuff needed for extending/embedding
# This goes into $(exec_prefix)
LIBPL=		@LIBPL@

# pkgconfig directory
LIBPC=		$(LIBDIR)/pkgconfig

libainstall:	all python-config
	@for i in $(LIBDIR) $(LIBPL) $(LIBPC); \
	do \
		if test ! -d $(DESTDIR)$$i; then \
			echo "Creating directory $$i"; \
			$(INSTALL) -d -m $(DIRMODE) $(DESTDIR)$$i; \
		else	true; \
		fi; \
	done
	@if test -d $(LIBRARY); then :; else \
		if test "$(PYTHONFRAMEWORKDIR)" = no-framework; then \
			if test "$(SHLIB_SUFFIX)" = .dll; then \
				$(INSTALL_DATA) $(LDLIBRARY) $(DESTDIR)$(LIBPL) ; \
			else \
				$(INSTALL_DATA) $(LIBRARY) $(DESTDIR)$(LIBPL)/$(LIBRARY) ; \
				$(RANLIB) $(DESTDIR)$(LIBPL)/$(LIBRARY) ; \
			fi; \
		else \
			echo Skip install of $(LIBRARY) - use make frameworkinstall; \
		fi; \
	fi
	$(INSTALL_DATA) Modules/config.c $(DESTDIR)$(LIBPL)/config.c
	$(INSTALL_DATA) Programs/python.o $(DESTDIR)$(LIBPL)/python.o
	$(INSTALL_DATA) $(srcdir)/Modules/config.c.in $(DESTDIR)$(LIBPL)/config.c.in
	$(INSTALL_DATA) Makefile $(DESTDIR)$(LIBPL)/Makefile
	$(INSTALL_DATA) Modules/Setup $(DESTDIR)$(LIBPL)/Setup
	$(INSTALL_DATA) Modules/Setup.local $(DESTDIR)$(LIBPL)/Setup.local
	$(INSTALL_DATA) Modules/Setup.config $(DESTDIR)$(LIBPL)/Setup.config
	$(INSTALL_DATA) Misc/python.pc $(DESTDIR)$(LIBPC)/python-$(VERSION).pc
	$(INSTALL_SCRIPT) $(srcdir)/Modules/makesetup $(DESTDIR)$(LIBPL)/makesetup
	$(INSTALL_SCRIPT) $(srcdir)/install-sh $(DESTDIR)$(LIBPL)/install-sh
	$(INSTALL_SCRIPT) python-config.py $(DESTDIR)$(LIBPL)/python-config.py
	$(INSTALL_SCRIPT) python-config $(DESTDIR)$(BINDIR)/python$(LDVERSION)-config
	@if [ -s Modules/python.exp -a \
		"`echo $(MACHDEP) | sed 's/^\(...\).*/\1/'`" = "aix" ]; then \
		echo; echo "Installing support files for building shared extension modules on AIX:"; \
		$(INSTALL_DATA) Modules/python.exp		\
				$(DESTDIR)$(LIBPL)/python.exp;		\
		echo; echo "$(LIBPL)/python.exp";		\
		$(INSTALL_SCRIPT) $(srcdir)/Modules/makexp_aix	\
				$(DESTDIR)$(LIBPL)/makexp_aix;		\
		echo "$(LIBPL)/makexp_aix";			\
		$(INSTALL_SCRIPT) Modules/ld_so_aix	\
				$(DESTDIR)$(LIBPL)/ld_so_aix;		\
		echo "$(LIBPL)/ld_so_aix";			\
		echo; echo "See Misc/AIX-NOTES for details.";	\
	else true; \
	fi

# Install the dynamically loadable modules
# This goes into $(exec_prefix)
sharedinstall: sharedmods
	$(RUNSHARED) $(PYTHON_FOR_BUILD) $(srcdir)/setup.py install \
	   	--prefix=$(prefix) \
		--install-scripts=$(BINDIR) \
		--install-platlib=$(DESTSHARED) \
		--root=$(DESTDIR)/
	-rm $(DESTDIR)$(DESTSHARED)/_sysconfigdata_$(ABIFLAGS)_$(MACHDEP)_$(MULTIARCH).py
	-rm -r $(DESTDIR)$(DESTSHARED)/__pycache__

# Here are a couple of targets for MacOSX again, to install a full
# framework-based Python. frameworkinstall installs everything, the
# subtargets install specific parts. Much of the actual work is offloaded to
# the Makefile in Mac
#
#
# This target is here for backward compatibility, previous versions of Python
# hadn't integrated framework installation in the normal install process.
frameworkinstall: install

# On install, we re-make the framework
# structure in the install location, /Library/Frameworks/ or the argument to
# --enable-framework. If --enable-framework has been specified then we have
# automatically set prefix to the location deep down in the framework, so we
# only have to cater for the structural bits of the framework.

frameworkinstallframework: frameworkinstallstructure install frameworkinstallmaclib

frameworkinstallstructure:	$(LDLIBRARY)
	@if test "$(PYTHONFRAMEWORKDIR)" = no-framework; then \
		echo Not configured with --enable-framework; \
		exit 1; \
	else true; \
	fi
	@for i in $(prefix)/Resources/English.lproj $(prefix)/lib; do\
		if test ! -d $(DESTDIR)$$i; then \
			echo "Creating directory $(DESTDIR)$$i"; \
			$(INSTALL) -d -m $(DIRMODE) $(DESTDIR)$$i; \
		else	true; \
		fi; \
	done
	$(LN) -fsn include/python$(LDVERSION) $(DESTDIR)$(prefix)/Headers
	sed 's/%VERSION%/'"`$(RUNSHARED) ./$(BUILDPYTHON) -c 'import platform; print(platform.python_version())'`"'/g' < $(RESSRCDIR)/Info.plist > $(DESTDIR)$(prefix)/Resources/Info.plist
	$(LN) -fsn $(VERSION) $(DESTDIR)$(PYTHONFRAMEWORKINSTALLDIR)/Versions/Current
	$(LN) -fsn Versions/Current/$(PYTHONFRAMEWORK) $(DESTDIR)$(PYTHONFRAMEWORKINSTALLDIR)/$(PYTHONFRAMEWORK)
	$(LN) -fsn Versions/Current/Headers $(DESTDIR)$(PYTHONFRAMEWORKINSTALLDIR)/Headers
	$(LN) -fsn Versions/Current/Resources $(DESTDIR)$(PYTHONFRAMEWORKINSTALLDIR)/Resources
	$(INSTALL_SHARED) $(LDLIBRARY) $(DESTDIR)$(PYTHONFRAMEWORKPREFIX)/$(LDLIBRARY)

# This installs Mac/Lib into the framework
# Install a number of symlinks to keep software that expects a normal unix
# install (which includes python-config) happy.
frameworkinstallmaclib:
	$(LN) -fs "../../../$(PYTHONFRAMEWORK)" "$(DESTDIR)$(LIBPL)/libpython$(LDVERSION).a"
	$(LN) -fs "../../../$(PYTHONFRAMEWORK)" "$(DESTDIR)$(LIBPL)/libpython$(LDVERSION).dylib"
	$(LN) -fs "../../../$(PYTHONFRAMEWORK)" "$(DESTDIR)$(LIBPL)/libpython$(VERSION).a"
	$(LN) -fs "../../../$(PYTHONFRAMEWORK)" "$(DESTDIR)$(LIBPL)/libpython$(VERSION).dylib"
	$(LN) -fs "../$(PYTHONFRAMEWORK)" "$(DESTDIR)$(prefix)/lib/libpython$(LDVERSION).dylib"
	$(LN) -fs "../$(PYTHONFRAMEWORK)" "$(DESTDIR)$(prefix)/lib/libpython$(VERSION).dylib"

# This installs the IDE, the Launcher and other apps into /Applications
frameworkinstallapps:
	cd Mac && $(MAKE) installapps DESTDIR="$(DESTDIR)"

# Build the bootstrap executable that will spawn the interpreter inside
# an app bundle within the framework.  This allows the interpreter to
# run OS X GUI APIs.
frameworkpythonw:
	cd Mac && $(MAKE) pythonw

# This installs the python* and other bin symlinks in $prefix/bin or in
# a bin directory relative to the framework root
frameworkinstallunixtools:
	cd Mac && $(MAKE) installunixtools DESTDIR="$(DESTDIR)"

frameworkaltinstallunixtools:
	cd Mac && $(MAKE) altinstallunixtools DESTDIR="$(DESTDIR)"

# This installs the Tools into the applications directory.
# It is not part of a normal frameworkinstall
frameworkinstallextras:
	cd Mac && $(MAKE) installextras DESTDIR="$(DESTDIR)"

# This installs a few of the useful scripts in Tools/scripts
scriptsinstall:
	SRCDIR=$(srcdir) $(RUNSHARED) \
	$(PYTHON_FOR_BUILD) $(srcdir)/Tools/scripts/setup.py install \
	--prefix=$(prefix) \
	--install-scripts=$(BINDIR) \
	--root=$(DESTDIR)/

# Build the toplevel Makefile
Makefile.pre: $(srcdir)/Makefile.pre.in config.status
	CONFIG_FILES=Makefile.pre CONFIG_HEADERS= $(SHELL) config.status
	$(MAKE) -f Makefile.pre Makefile

# Run the configure script.
config.status:	$(srcdir)/configure
	$(SHELL) $(srcdir)/configure $(CONFIG_ARGS)

.PRECIOUS: config.status $(BUILDPYTHON) Makefile Makefile.pre

# Some make's put the object file in the current directory
.c.o:
	$(CC) -c $(PY_CORE_CFLAGS) -o $@ $<

# Run reindent on the library
reindent:
	./$(BUILDPYTHON) $(srcdir)/Tools/scripts/reindent.py -r $(srcdir)/Lib

# Rerun configure with the same options as it was run last time,
# provided the config.status script exists
recheck:
	$(SHELL) config.status --recheck
	$(SHELL) config.status

# Rebuild the configure script from configure.ac; also rebuild pyconfig.h.in
autoconf:
	(cd $(srcdir); autoconf -Wall)
	(cd $(srcdir); autoheader -Wall)

# Create a tags file for vi
tags::
	cd $(srcdir); \
	ctags -w Include/*.h; \
	for i in $(SRCDIRS); do ctags -w -a $$i/*.[ch]; \
	done; \
	LC_ALL=C sort -o tags tags

# Create a tags file for GNU Emacs
TAGS::
	cd $(srcdir); \
	etags Include/*.h; \
	for i in $(SRCDIRS); do etags -a $$i/*.[ch]; done

# This fixes up the mtimes of checked-in generated files, assuming that they
# only *appear* to be outdated because of checkout order.
# This is run while preparing a source release tarball, and can be run manually
# to avoid bootstrap issues.
touch:
	cd $(srcdir); \
	hg --config extensions.touch=Tools/hg/hgtouch.py touch -v

# Sanitation targets -- clean leaves libraries, executables and tags
# files, which clobber removes as well
pycremoval:
	-find $(srcdir) -depth -name '__pycache__' -exec rm -rf {} ';'
	-find $(srcdir) -name '*.py[co]' -exec rm -f {} ';'

rmtestturds:
	-rm -f *BAD *GOOD *SKIPPED
	-rm -rf OUT
	-rm -f *.TXT
	-rm -f *.txt
	-rm -f gb-18030-2000.xml

docclean:
	-rm -rf Doc/build
	-rm -rf Doc/tools/sphinx Doc/tools/pygments Doc/tools/docutils

clean: pycremoval
	find . -name '*.[oa]' -exec rm -f {} ';'
	find . -name '*.s[ol]' -exec rm -f {} ';'
	find . -name '*.so.[0-9]*.[0-9]*' -exec rm -f {} ';'
	find build -name 'fficonfig.h' -exec rm -f {} ';' || true
	find build -name '*.py' -exec rm -f {} ';' || true
	find build -name '*.py[co]' -exec rm -f {} ';' || true
	-rm -f pybuilddir.txt
	-rm -f Lib/lib2to3/*Grammar*.pickle
	-rm -f Programs/_testembed Programs/_freeze_importlib
	-find build -type f -a ! -name '*.gc??' -exec rm -f {} ';'
	-rm -f Include/pydtrace_probes.h

profile-removal:
	find . -name '*.gc??' -exec rm -f {} ';'
	find . -name '*.profclang?' -exec rm -f {} ';'
	find . -name '*.dyn' -exec rm -f {} ';'
	rm -f $(COVERAGE_INFO)
	rm -rf $(COVERAGE_REPORT)

clobber: clean profile-removal
	-rm -f $(BUILDPYTHON) $(PGEN) $(LIBRARY) $(LDLIBRARY) $(DLLLIBRARY) \
		tags TAGS \
		config.cache config.log pyconfig.h Modules/config.c
	-rm -rf build platform
	-rm -rf $(PYTHONFRAMEWORKDIR)
	-rm -f python-config.py python-config

# Make things extra clean, before making a distribution:
# remove all generated files, even Makefile[.pre]
# Keep configure and Python-ast.[ch], it's possible they can't be generated
distclean: clobber
	for file in $(srcdir)/Lib/test/data/* ; do \
	    if test "$$file" != "$(srcdir)/Lib/test/data/README"; then rm "$$file"; fi; \
	done
	-rm -f core Makefile Makefile.pre config.status \
		Modules/Setup Modules/Setup.local Modules/Setup.config \
		Modules/ld_so_aix Modules/python.exp Misc/python.pc
	-rm -f python*-gdb.py
	# Issue #28258: set LC_ALL to avoid issues with Estonian locale.
	# Expansion is performed here by shell (spawned by make) itself before
	# arguments are passed to find. So LC_ALL=C must be set as a separate
	# command.
	LC_ALL=C; find $(srcdir)/[a-zA-Z]* '(' -name '*.fdc' -o -name '*~' \
				     -o -name '[@,#]*' -o -name '*.old' \
				     -o -name '*.orig' -o -name '*.rej' \
				     -o -name '*.bak' ')' \
				     -exec rm -f {} ';'

# Check for smelly exported symbols (not starting with Py/_Py)
smelly: all
	nm -p $(LIBRARY) | \
		sed -n "/ [TDB] /s/.* //p" | grep -v "^_*Py" | sort -u; \

# Find files with funny names
funny:
	find $(SUBDIRS) $(SUBDIRSTOO) \
		-type d \
		-o -name '*.[chs]' \
		-o -name '*.py' \
		-o -name '*.pyw' \
		-o -name '*.dat' \
		-o -name '*.el' \
		-o -name '*.fd' \
		-o -name '*.in' \
		-o -name '*.gif' \
		-o -name '*.txt' \
		-o -name '*.xml' \
		-o -name '*.xbm' \
		-o -name '*.xpm' \
		-o -name '*.uue' \
		-o -name '*.decTest' \
		-o -name '*.tmCommand' \
		-o -name '*.tmSnippet' \
		-o -name 'Setup' \
		-o -name 'Setup.*' \
		-o -name README \
		-o -name NEWS \
		-o -name HISTORY \
		-o -name Makefile \
		-o -name ChangeLog \
		-o -name .hgignore \
		-o -name .bzrignore \
		-o -name MANIFEST \
		-o -print

# Perform some verification checks on any modified files.
patchcheck: all
	$(RUNSHARED) ./$(BUILDPYTHON) $(srcdir)/Tools/scripts/patchcheck.py

# Dependencies

Python/thread.o: @THREADHEADERS@

# Declare targets that aren't real files
.PHONY: all build_all sharedmods oldsharedmods test quicktest
.PHONY: install altinstall oldsharedinstall bininstall altbininstall
.PHONY: maninstall libinstall inclinstall libainstall sharedinstall
.PHONY: frameworkinstall frameworkinstallframework frameworkinstallstructure
.PHONY: frameworkinstallmaclib frameworkinstallapps frameworkinstallunixtools
.PHONY: frameworkaltinstallunixtools recheck autoconf clean clobber distclean
.PHONY: smelly funny patchcheck touch altmaninstall commoninstall
.PHONY: gdbhooks

# IF YOU PUT ANYTHING HERE IT WILL GO AWAY
# Local Variables:
# mode: makefile
# End:<|MERGE_RESOLUTION|>--- conflicted
+++ resolved
@@ -1244,15 +1244,9 @@
 		turtledemo \
 		multiprocessing multiprocessing/dummy \
 		unittest unittest/test unittest/test/testmock \
-<<<<<<< HEAD
-		venv venv/scripts venv/scripts/posix \
+		venv venv/scripts venv/scripts/common venv/scripts/posix \
 		curses pydoc_data
 libinstall:	build_all $(srcdir)/Modules/xxmodule.c
-=======
-		venv venv/scripts venv/scripts/common venv/scripts/posix \
-		curses pydoc_data $(MACHDEPS)
-libinstall:	build_all $(srcdir)/Lib/$(PLATDIR) $(srcdir)/Modules/xxmodule.c
->>>>>>> 5fd832ba
 	@for i in $(SCRIPTDIR) $(LIBDEST); \
 	do \
 		if test ! -d $(DESTDIR)$$i; then \
