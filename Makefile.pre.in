--- conflicted
+++ resolved
@@ -35,14 +35,11 @@
 AR=		@AR@
 RANLIB=		@RANLIB@
 SVNVERSION=	@SVNVERSION@
-<<<<<<< HEAD
 SOABI=		@SOABI@
 LDVERSION=	@LDVERSION@
-=======
 HGVERSION=	@HGVERSION@
 HGTAG=		@HGTAG@
 HGBRANCH=	@HGBRANCH@
->>>>>>> 8256242b
 
 GNULD=		@GNULD@
 
@@ -558,16 +555,12 @@
 		$(SIGNAL_OBJS) \
 		$(MODOBJS) \
 		$(srcdir)/Modules/getbuildinfo.c
-<<<<<<< HEAD
-	$(CC) -c $(PY_CORE_CFLAGS) -DSVNVERSION="\"`LC_ALL=C $(SVNVERSION)`\"" -o $@ $(srcdir)/Modules/getbuildinfo.c
-=======
-	$(CC) -c $(PY_CFLAGS) \
+	$(CC) -c $(PY_CORE_CFLAGS) \
 	      -DSVNVERSION="\"`LC_ALL=C $(SVNVERSION)`\"" \
 	      -DHGVERSION="\"`LC_ALL=C $(HGVERSION)`\"" \
 	      -DHGTAG="\"`LC_ALL=C $(HGTAG)`\"" \
 	      -DHGBRANCH="\"`LC_ALL=C $(HGBRANCH)`\"" \
 	      -o $@ $(srcdir)/Modules/getbuildinfo.c
->>>>>>> 8256242b
 
 Modules/getpath.o: $(srcdir)/Modules/getpath.c Makefile
 	$(CC) -c $(PY_CORE_CFLAGS) -DPYTHONPATH='"$(PYTHONPATH)"' \
