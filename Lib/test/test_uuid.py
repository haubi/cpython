import unittest.mock
from test import support
import builtins
import io
import os
import shutil
import subprocess
import uuid

def importable(name):
    try:
        __import__(name)
        return True
    except:
        return False

class TestUUID(unittest.TestCase):
    def test_UUID(self):
        equal = self.assertEqual
        ascending = []
        for (string, curly, hex, bytes, bytes_le, fields, integer, urn,
             time, clock_seq, variant, version) in [
            ('00000000-0000-0000-0000-000000000000',
             '{00000000-0000-0000-0000-000000000000}',
             '00000000000000000000000000000000',
             b'\0\0\0\0\0\0\0\0\0\0\0\0\0\0\0\0',
             b'\0\0\0\0\0\0\0\0\0\0\0\0\0\0\0\0',
             (0, 0, 0, 0, 0, 0),
             0,
             'urn:uuid:00000000-0000-0000-0000-000000000000',
             0, 0, uuid.RESERVED_NCS, None),
            ('00010203-0405-0607-0809-0a0b0c0d0e0f',
             '{00010203-0405-0607-0809-0a0b0c0d0e0f}',
             '000102030405060708090a0b0c0d0e0f',
             b'\0\x01\x02\x03\x04\x05\x06\x07\x08\t\n\x0b\x0c\x0d\x0e\x0f',
             b'\x03\x02\x01\0\x05\x04\x07\x06\x08\t\n\x0b\x0c\x0d\x0e\x0f',
             (0x00010203, 0x0405, 0x0607, 8, 9, 0x0a0b0c0d0e0f),
             0x000102030405060708090a0b0c0d0e0f,
             'urn:uuid:00010203-0405-0607-0809-0a0b0c0d0e0f',
             0x607040500010203, 0x809, uuid.RESERVED_NCS, None),
            ('02d9e6d5-9467-382e-8f9b-9300a64ac3cd',
             '{02d9e6d5-9467-382e-8f9b-9300a64ac3cd}',
             '02d9e6d59467382e8f9b9300a64ac3cd',
             b'\x02\xd9\xe6\xd5\x94\x67\x38\x2e\x8f\x9b\x93\x00\xa6\x4a\xc3\xcd',
             b'\xd5\xe6\xd9\x02\x67\x94\x2e\x38\x8f\x9b\x93\x00\xa6\x4a\xc3\xcd',
             (0x02d9e6d5, 0x9467, 0x382e, 0x8f, 0x9b, 0x9300a64ac3cd),
             0x02d9e6d59467382e8f9b9300a64ac3cd,
             'urn:uuid:02d9e6d5-9467-382e-8f9b-9300a64ac3cd',
             0x82e946702d9e6d5, 0xf9b, uuid.RFC_4122, 3),
            ('12345678-1234-5678-1234-567812345678',
             '{12345678-1234-5678-1234-567812345678}',
             '12345678123456781234567812345678',
             b'\x12\x34\x56\x78'*4,
             b'\x78\x56\x34\x12\x34\x12\x78\x56\x12\x34\x56\x78\x12\x34\x56\x78',
             (0x12345678, 0x1234, 0x5678, 0x12, 0x34, 0x567812345678),
             0x12345678123456781234567812345678,
             'urn:uuid:12345678-1234-5678-1234-567812345678',
             0x678123412345678, 0x1234, uuid.RESERVED_NCS, None),
            ('6ba7b810-9dad-11d1-80b4-00c04fd430c8',
             '{6ba7b810-9dad-11d1-80b4-00c04fd430c8}',
             '6ba7b8109dad11d180b400c04fd430c8',
             b'\x6b\xa7\xb8\x10\x9d\xad\x11\xd1\x80\xb4\x00\xc0\x4f\xd4\x30\xc8',
             b'\x10\xb8\xa7\x6b\xad\x9d\xd1\x11\x80\xb4\x00\xc0\x4f\xd4\x30\xc8',
             (0x6ba7b810, 0x9dad, 0x11d1, 0x80, 0xb4, 0x00c04fd430c8),
             0x6ba7b8109dad11d180b400c04fd430c8,
             'urn:uuid:6ba7b810-9dad-11d1-80b4-00c04fd430c8',
             0x1d19dad6ba7b810, 0xb4, uuid.RFC_4122, 1),
            ('6ba7b811-9dad-11d1-80b4-00c04fd430c8',
             '{6ba7b811-9dad-11d1-80b4-00c04fd430c8}',
             '6ba7b8119dad11d180b400c04fd430c8',
             b'\x6b\xa7\xb8\x11\x9d\xad\x11\xd1\x80\xb4\x00\xc0\x4f\xd4\x30\xc8',
             b'\x11\xb8\xa7\x6b\xad\x9d\xd1\x11\x80\xb4\x00\xc0\x4f\xd4\x30\xc8',
             (0x6ba7b811, 0x9dad, 0x11d1, 0x80, 0xb4, 0x00c04fd430c8),
             0x6ba7b8119dad11d180b400c04fd430c8,
             'urn:uuid:6ba7b811-9dad-11d1-80b4-00c04fd430c8',
             0x1d19dad6ba7b811, 0xb4, uuid.RFC_4122, 1),
            ('6ba7b812-9dad-11d1-80b4-00c04fd430c8',
             '{6ba7b812-9dad-11d1-80b4-00c04fd430c8}',
             '6ba7b8129dad11d180b400c04fd430c8',
             b'\x6b\xa7\xb8\x12\x9d\xad\x11\xd1\x80\xb4\x00\xc0\x4f\xd4\x30\xc8',
             b'\x12\xb8\xa7\x6b\xad\x9d\xd1\x11\x80\xb4\x00\xc0\x4f\xd4\x30\xc8',
             (0x6ba7b812, 0x9dad, 0x11d1, 0x80, 0xb4, 0x00c04fd430c8),
             0x6ba7b8129dad11d180b400c04fd430c8,
             'urn:uuid:6ba7b812-9dad-11d1-80b4-00c04fd430c8',
             0x1d19dad6ba7b812, 0xb4, uuid.RFC_4122, 1),
            ('6ba7b814-9dad-11d1-80b4-00c04fd430c8',
             '{6ba7b814-9dad-11d1-80b4-00c04fd430c8}',
             '6ba7b8149dad11d180b400c04fd430c8',
             b'\x6b\xa7\xb8\x14\x9d\xad\x11\xd1\x80\xb4\x00\xc0\x4f\xd4\x30\xc8',
             b'\x14\xb8\xa7\x6b\xad\x9d\xd1\x11\x80\xb4\x00\xc0\x4f\xd4\x30\xc8',
             (0x6ba7b814, 0x9dad, 0x11d1, 0x80, 0xb4, 0x00c04fd430c8),
             0x6ba7b8149dad11d180b400c04fd430c8,
             'urn:uuid:6ba7b814-9dad-11d1-80b4-00c04fd430c8',
             0x1d19dad6ba7b814, 0xb4, uuid.RFC_4122, 1),
            ('7d444840-9dc0-11d1-b245-5ffdce74fad2',
             '{7d444840-9dc0-11d1-b245-5ffdce74fad2}',
             '7d4448409dc011d1b2455ffdce74fad2',
             b'\x7d\x44\x48\x40\x9d\xc0\x11\xd1\xb2\x45\x5f\xfd\xce\x74\xfa\xd2',
             b'\x40\x48\x44\x7d\xc0\x9d\xd1\x11\xb2\x45\x5f\xfd\xce\x74\xfa\xd2',
             (0x7d444840, 0x9dc0, 0x11d1, 0xb2, 0x45, 0x5ffdce74fad2),
             0x7d4448409dc011d1b2455ffdce74fad2,
             'urn:uuid:7d444840-9dc0-11d1-b245-5ffdce74fad2',
             0x1d19dc07d444840, 0x3245, uuid.RFC_4122, 1),
            ('e902893a-9d22-3c7e-a7b8-d6e313b71d9f',
             '{e902893a-9d22-3c7e-a7b8-d6e313b71d9f}',
             'e902893a9d223c7ea7b8d6e313b71d9f',
             b'\xe9\x02\x89\x3a\x9d\x22\x3c\x7e\xa7\xb8\xd6\xe3\x13\xb7\x1d\x9f',
             b'\x3a\x89\x02\xe9\x22\x9d\x7e\x3c\xa7\xb8\xd6\xe3\x13\xb7\x1d\x9f',
             (0xe902893a, 0x9d22, 0x3c7e, 0xa7, 0xb8, 0xd6e313b71d9f),
             0xe902893a9d223c7ea7b8d6e313b71d9f,
             'urn:uuid:e902893a-9d22-3c7e-a7b8-d6e313b71d9f',
             0xc7e9d22e902893a, 0x27b8, uuid.RFC_4122, 3),
            ('eb424026-6f54-4ef8-a4d0-bb658a1fc6cf',
             '{eb424026-6f54-4ef8-a4d0-bb658a1fc6cf}',
             'eb4240266f544ef8a4d0bb658a1fc6cf',
             b'\xeb\x42\x40\x26\x6f\x54\x4e\xf8\xa4\xd0\xbb\x65\x8a\x1f\xc6\xcf',
             b'\x26\x40\x42\xeb\x54\x6f\xf8\x4e\xa4\xd0\xbb\x65\x8a\x1f\xc6\xcf',
             (0xeb424026, 0x6f54, 0x4ef8, 0xa4, 0xd0, 0xbb658a1fc6cf),
             0xeb4240266f544ef8a4d0bb658a1fc6cf,
             'urn:uuid:eb424026-6f54-4ef8-a4d0-bb658a1fc6cf',
             0xef86f54eb424026, 0x24d0, uuid.RFC_4122, 4),
            ('f81d4fae-7dec-11d0-a765-00a0c91e6bf6',
             '{f81d4fae-7dec-11d0-a765-00a0c91e6bf6}',
             'f81d4fae7dec11d0a76500a0c91e6bf6',
             b'\xf8\x1d\x4f\xae\x7d\xec\x11\xd0\xa7\x65\x00\xa0\xc9\x1e\x6b\xf6',
             b'\xae\x4f\x1d\xf8\xec\x7d\xd0\x11\xa7\x65\x00\xa0\xc9\x1e\x6b\xf6',
             (0xf81d4fae, 0x7dec, 0x11d0, 0xa7, 0x65, 0x00a0c91e6bf6),
             0xf81d4fae7dec11d0a76500a0c91e6bf6,
             'urn:uuid:f81d4fae-7dec-11d0-a765-00a0c91e6bf6',
             0x1d07decf81d4fae, 0x2765, uuid.RFC_4122, 1),
            ('fffefdfc-fffe-fffe-fffe-fffefdfcfbfa',
             '{fffefdfc-fffe-fffe-fffe-fffefdfcfbfa}',
             'fffefdfcfffefffefffefffefdfcfbfa',
             b'\xff\xfe\xfd\xfc\xff\xfe\xff\xfe\xff\xfe\xff\xfe\xfd\xfc\xfb\xfa',
             b'\xfc\xfd\xfe\xff\xfe\xff\xfe\xff\xff\xfe\xff\xfe\xfd\xfc\xfb\xfa',
             (0xfffefdfc, 0xfffe, 0xfffe, 0xff, 0xfe, 0xfffefdfcfbfa),
             0xfffefdfcfffefffefffefffefdfcfbfa,
             'urn:uuid:fffefdfc-fffe-fffe-fffe-fffefdfcfbfa',
             0xffefffefffefdfc, 0x3ffe, uuid.RESERVED_FUTURE, None),
            ('ffffffff-ffff-ffff-ffff-ffffffffffff',
             '{ffffffff-ffff-ffff-ffff-ffffffffffff}',
             'ffffffffffffffffffffffffffffffff',
             b'\xff'*16,
             b'\xff'*16,
             (0xffffffff, 0xffff, 0xffff, 0xff, 0xff, 0xffffffffffff),
             0xffffffffffffffffffffffffffffffff,
             'urn:uuid:ffffffff-ffff-ffff-ffff-ffffffffffff',
             0xfffffffffffffff, 0x3fff, uuid.RESERVED_FUTURE, None),
            ]:
            equivalents = []
            # Construct each UUID in several different ways.
            for u in [uuid.UUID(string), uuid.UUID(curly), uuid.UUID(hex),
                      uuid.UUID(bytes=bytes), uuid.UUID(bytes_le=bytes_le),
                      uuid.UUID(fields=fields), uuid.UUID(int=integer),
                      uuid.UUID(urn)]:
                # Test all conversions and properties of the UUID object.
                equal(str(u), string)
                equal(int(u), integer)
                equal(u.bytes, bytes)
                equal(u.bytes_le, bytes_le)
                equal(u.fields, fields)
                equal(u.time_low, fields[0])
                equal(u.time_mid, fields[1])
                equal(u.time_hi_version, fields[2])
                equal(u.clock_seq_hi_variant, fields[3])
                equal(u.clock_seq_low, fields[4])
                equal(u.node, fields[5])
                equal(u.hex, hex)
                equal(u.int, integer)
                equal(u.urn, urn)
                equal(u.time, time)
                equal(u.clock_seq, clock_seq)
                equal(u.variant, variant)
                equal(u.version, version)
                equivalents.append(u)

            # Different construction methods should give the same UUID.
            for u in equivalents:
                for v in equivalents:
                    equal(u, v)

            # Bug 7380: "bytes" and "bytes_le" should give the same type.
            equal(type(u.bytes), builtins.bytes)
            equal(type(u.bytes_le), builtins.bytes)

            ascending.append(u)

        # Test comparison of UUIDs.
        for i in range(len(ascending)):
            for j in range(len(ascending)):
                equal(i < j, ascending[i] < ascending[j])
                equal(i <= j, ascending[i] <= ascending[j])
                equal(i == j, ascending[i] == ascending[j])
                equal(i > j, ascending[i] > ascending[j])
                equal(i >= j, ascending[i] >= ascending[j])
                equal(i != j, ascending[i] != ascending[j])

        # Test sorting of UUIDs (above list is in ascending order).
        resorted = ascending[:]
        resorted.reverse()
        resorted.sort()
        equal(ascending, resorted)

    def test_exceptions(self):
        badvalue = lambda f: self.assertRaises(ValueError, f)
        badtype = lambda f: self.assertRaises(TypeError, f)

        # Badly formed hex strings.
        badvalue(lambda: uuid.UUID(''))
        badvalue(lambda: uuid.UUID('abc'))
        badvalue(lambda: uuid.UUID('1234567812345678123456781234567'))
        badvalue(lambda: uuid.UUID('123456781234567812345678123456789'))
        badvalue(lambda: uuid.UUID('123456781234567812345678z2345678'))

        # Badly formed bytes.
        badvalue(lambda: uuid.UUID(bytes='abc'))
        badvalue(lambda: uuid.UUID(bytes='\0'*15))
        badvalue(lambda: uuid.UUID(bytes='\0'*17))

        # Badly formed bytes_le.
        badvalue(lambda: uuid.UUID(bytes_le='abc'))
        badvalue(lambda: uuid.UUID(bytes_le='\0'*15))
        badvalue(lambda: uuid.UUID(bytes_le='\0'*17))

        # Badly formed fields.
        badvalue(lambda: uuid.UUID(fields=(1,)))
        badvalue(lambda: uuid.UUID(fields=(1, 2, 3, 4, 5)))
        badvalue(lambda: uuid.UUID(fields=(1, 2, 3, 4, 5, 6, 7)))

        # Field values out of range.
        badvalue(lambda: uuid.UUID(fields=(-1, 0, 0, 0, 0, 0)))
        badvalue(lambda: uuid.UUID(fields=(0x100000000, 0, 0, 0, 0, 0)))
        badvalue(lambda: uuid.UUID(fields=(0, -1, 0, 0, 0, 0)))
        badvalue(lambda: uuid.UUID(fields=(0, 0x10000, 0, 0, 0, 0)))
        badvalue(lambda: uuid.UUID(fields=(0, 0, -1, 0, 0, 0)))
        badvalue(lambda: uuid.UUID(fields=(0, 0, 0x10000, 0, 0, 0)))
        badvalue(lambda: uuid.UUID(fields=(0, 0, 0, -1, 0, 0)))
        badvalue(lambda: uuid.UUID(fields=(0, 0, 0, 0x100, 0, 0)))
        badvalue(lambda: uuid.UUID(fields=(0, 0, 0, 0, -1, 0)))
        badvalue(lambda: uuid.UUID(fields=(0, 0, 0, 0, 0x100, 0)))
        badvalue(lambda: uuid.UUID(fields=(0, 0, 0, 0, 0, -1)))
        badvalue(lambda: uuid.UUID(fields=(0, 0, 0, 0, 0, 0x1000000000000)))

        # Version number out of range.
        badvalue(lambda: uuid.UUID('00'*16, version=0))
        badvalue(lambda: uuid.UUID('00'*16, version=6))

        # Integer value out of range.
        badvalue(lambda: uuid.UUID(int=-1))
        badvalue(lambda: uuid.UUID(int=1<<128))

        # Must supply exactly one of hex, bytes, fields, int.
        h, b, f, i = '00'*16, b'\0'*16, (0, 0, 0, 0, 0, 0), 0
        uuid.UUID(h)
        uuid.UUID(hex=h)
        uuid.UUID(bytes=b)
        uuid.UUID(bytes_le=b)
        uuid.UUID(fields=f)
        uuid.UUID(int=i)

        # Wrong number of arguments (positional).
        badtype(lambda: uuid.UUID())
        badtype(lambda: uuid.UUID(h, b))
        badtype(lambda: uuid.UUID(h, b, b))
        badtype(lambda: uuid.UUID(h, b, b, f))
        badtype(lambda: uuid.UUID(h, b, b, f, i))

        # Duplicate arguments.
        for hh in [[], [('hex', h)]]:
            for bb in [[], [('bytes', b)]]:
                for bble in [[], [('bytes_le', b)]]:
                    for ii in [[], [('int', i)]]:
                        for ff in [[], [('fields', f)]]:
                            args = dict(hh + bb + bble + ii + ff)
                            if len(args) != 0:
                                badtype(lambda: uuid.UUID(h, **args))
                            if len(args) != 1:
                                badtype(lambda: uuid.UUID(**args))

        # Immutability.
        u = uuid.UUID(h)
        badtype(lambda: setattr(u, 'hex', h))
        badtype(lambda: setattr(u, 'bytes', b))
        badtype(lambda: setattr(u, 'bytes_le', b))
        badtype(lambda: setattr(u, 'fields', f))
        badtype(lambda: setattr(u, 'int', i))
        badtype(lambda: setattr(u, 'time_low', 0))
        badtype(lambda: setattr(u, 'time_mid', 0))
        badtype(lambda: setattr(u, 'time_hi_version', 0))
        badtype(lambda: setattr(u, 'time_hi_version', 0))
        badtype(lambda: setattr(u, 'clock_seq_hi_variant', 0))
        badtype(lambda: setattr(u, 'clock_seq_low', 0))
        badtype(lambda: setattr(u, 'node', 0))

<<<<<<< HEAD
    def check_node(self, node, source):
        message = "%012x is not an RFC 4122 node ID" % node
        self.assertTrue(0 < node, message)
        self.assertTrue(node < (1 << 48), message)

        TestUUID.source2node[source] = node
        if TestUUID.last_node:
            if TestUUID.last_node != node:
                msg = "different sources disagree on node:\n"
                for s, n in TestUUID.source2node.items():
                    msg += "    from source %r, node was %012x\n" % (s, n)
                # There's actually no reason to expect the MAC addresses
                # to agree across various methods -- e.g., a box may have
                # multiple network interfaces, and different ways of getting
                # a MAC address may favor different HW.
                ##self.fail(msg)
        else:
            TestUUID.last_node = node

    @unittest.skipUnless(os.name == 'posix', 'requires Posix')
    def test_ifconfig_getnode(self):
        node = uuid._ifconfig_getnode()
        if node is not None:
            self.check_node(node, 'ifconfig')

    @unittest.skipUnless(os.name == 'posix', 'requires Posix')
    def test_ip_getnode(self):
        node = uuid._ip_getnode()
        if node is not None:
            self.check_node(node, 'ip')

    @unittest.skipUnless(os.name == 'posix', 'requires Posix')
    def test_arp_getnode(self):
        node = uuid._arp_getnode()
        if node is not None:
            self.check_node(node, 'arp')

    @unittest.skipUnless(os.name == 'posix', 'requires Posix')
    def test_lanscan_getnode(self):
        node = uuid._lanscan_getnode()
        if node is not None:
            self.check_node(node, 'lanscan')

    @unittest.skipUnless(os.name == 'posix', 'requires Posix')
    def test_netstat_getnode(self):
        node = uuid._netstat_getnode()
        if node is not None:
            self.check_node(node, 'netstat')

    @unittest.skipUnless(os.name == 'nt', 'requires Windows')
    def test_ipconfig_getnode(self):
        node = uuid._ipconfig_getnode()
        if node is not None:
            self.check_node(node, 'ipconfig')

    @unittest.skipUnless(importable('win32wnet'), 'requires win32wnet')
    @unittest.skipUnless(importable('netbios'), 'requires netbios')
    def test_netbios_getnode(self):
        self.check_node(uuid._netbios_getnode(), 'netbios')

    def test_random_getnode(self):
        node = uuid._random_getnode()
        # Least significant bit of first octet must be set.
        self.assertTrue(node & 0x010000000000)
        self.assertTrue(node < (1 << 48))

    @unittest.skipUnless(os.name == 'posix', 'requires Posix')
    @unittest.skipUnless(importable('ctypes'), 'requires ctypes')
    def test_unixdll_getnode(self):
        try: # Issues 1481, 3581: _uuid_generate_time() might be None.
            self.check_node(uuid._unixdll_getnode(), 'unixdll')
        except TypeError:
            pass

    @unittest.skipUnless(os.name == 'nt', 'requires Windows')
    @unittest.skipUnless(importable('ctypes'), 'requires ctypes')
    def test_windll_getnode(self):
        self.check_node(uuid._windll_getnode(), 'windll')

=======
>>>>>>> 79b81738
    def test_getnode(self):
        node1 = uuid.getnode()
        self.assertTrue(0 < node1 < (1 << 48), '%012x' % node1)

        # Test it again to ensure consistency.
        node2 = uuid.getnode()
<<<<<<< HEAD
        self.check_node(node2, "getnode2")

        self.assertEqual(node1, node2)

    @unittest.skipUnless(os.name == 'posix', 'requires Posix')
    def test_find_mac(self):
        data = '''
fake hwaddr
cscotun0  Link encap:UNSPEC  HWaddr 00-00-00-00-00-00-00-00-00-00-00-00-00-00-00-00
eth0      Link encap:Ethernet  HWaddr 12:34:56:78:90:ab
'''

        popen = unittest.mock.MagicMock()
        popen.stdout = io.BytesIO(data.encode())

        with unittest.mock.patch.object(shutil, 'which',
                                        return_value='/sbin/ifconfig'):
            with unittest.mock.patch.object(subprocess, 'Popen',
                                            return_value=popen):
                mac = uuid._find_mac(
                    command='ifconfig',
                    args='',
                    hw_identifiers=[b'hwaddr'],
                    get_index=lambda x: x + 1,
                )

        self.assertEqual(mac, 0x1234567890ab)
=======
        self.assertEqual(node1, node2, '%012x != %012x' % (node1, node2))
>>>>>>> 79b81738

    @unittest.skipUnless(importable('ctypes'), 'requires ctypes')
    def test_uuid1(self):
        equal = self.assertEqual

        # Make sure uuid1() generates UUIDs that are actually version 1.
        for u in [uuid.uuid1() for i in range(10)]:
            equal(u.variant, uuid.RFC_4122)
            equal(u.version, 1)

        # Make sure the generated UUIDs are actually unique.
        uuids = {}
        for u in [uuid.uuid1() for i in range(1000)]:
            uuids[u] = 1
        equal(len(uuids.keys()), 1000)

        # Make sure the supplied node ID appears in the UUID.
        u = uuid.uuid1(0)
        equal(u.node, 0)
        u = uuid.uuid1(0x123456789abc)
        equal(u.node, 0x123456789abc)
        u = uuid.uuid1(0xffffffffffff)
        equal(u.node, 0xffffffffffff)

        # Make sure the supplied clock sequence appears in the UUID.
        u = uuid.uuid1(0x123456789abc, 0)
        equal(u.node, 0x123456789abc)
        equal(((u.clock_seq_hi_variant & 0x3f) << 8) | u.clock_seq_low, 0)
        u = uuid.uuid1(0x123456789abc, 0x1234)
        equal(u.node, 0x123456789abc)
        equal(((u.clock_seq_hi_variant & 0x3f) << 8) |
                         u.clock_seq_low, 0x1234)
        u = uuid.uuid1(0x123456789abc, 0x3fff)
        equal(u.node, 0x123456789abc)
        equal(((u.clock_seq_hi_variant & 0x3f) << 8) |
                         u.clock_seq_low, 0x3fff)

    def test_uuid3(self):
        equal = self.assertEqual

        # Test some known version-3 UUIDs.
        for u, v in [(uuid.uuid3(uuid.NAMESPACE_DNS, 'python.org'),
                      '6fa459ea-ee8a-3ca4-894e-db77e160355e'),
                     (uuid.uuid3(uuid.NAMESPACE_URL, 'http://python.org/'),
                      '9fe8e8c4-aaa8-32a9-a55c-4535a88b748d'),
                     (uuid.uuid3(uuid.NAMESPACE_OID, '1.3.6.1'),
                      'dd1a1cef-13d5-368a-ad82-eca71acd4cd1'),
                     (uuid.uuid3(uuid.NAMESPACE_X500, 'c=ca'),
                      '658d3002-db6b-3040-a1d1-8ddd7d189a4d'),
                    ]:
            equal(u.variant, uuid.RFC_4122)
            equal(u.version, 3)
            equal(u, uuid.UUID(v))
            equal(str(u), v)

    @unittest.skipUnless(importable('ctypes'), 'requires ctypes')
    def test_uuid4(self):
        equal = self.assertEqual

        # Make sure uuid4() generates UUIDs that are actually version 4.
        for u in [uuid.uuid4() for i in range(10)]:
            equal(u.variant, uuid.RFC_4122)
            equal(u.version, 4)

        # Make sure the generated UUIDs are actually unique.
        uuids = {}
        for u in [uuid.uuid4() for i in range(1000)]:
            uuids[u] = 1
        equal(len(uuids.keys()), 1000)

    def test_uuid5(self):
        equal = self.assertEqual

        # Test some known version-5 UUIDs.
        for u, v in [(uuid.uuid5(uuid.NAMESPACE_DNS, 'python.org'),
                      '886313e1-3b8a-5372-9b90-0c9aee199e5d'),
                     (uuid.uuid5(uuid.NAMESPACE_URL, 'http://python.org/'),
                      '4c565f0d-3f5a-5890-b41b-20cf47701c5e'),
                     (uuid.uuid5(uuid.NAMESPACE_OID, '1.3.6.1'),
                      '1447fa61-5277-5fef-a9b3-fbc6e44f4af3'),
                     (uuid.uuid5(uuid.NAMESPACE_X500, 'c=ca'),
                      'cc957dd1-a972-5349-98cd-874190002798'),
                    ]:
            equal(u.variant, uuid.RFC_4122)
            equal(u.version, 5)
            equal(u, uuid.UUID(v))
            equal(str(u), v)

    @unittest.skipUnless(os.name == 'posix', 'requires Posix')
    def testIssue8621(self):
        # On at least some versions of OSX uuid.uuid4 generates
        # the same sequence of UUIDs in the parent and any
        # children started using fork.
        fds = os.pipe()
        pid = os.fork()
        if pid == 0:
            os.close(fds[0])
            value = uuid.uuid4()
            os.write(fds[1], value.hex.encode('latin-1'))
            os._exit(0)

        else:
            os.close(fds[1])
            self.addCleanup(os.close, fds[0])
            parent_value = uuid.uuid4().hex
            os.waitpid(pid, 0)
            child_value = os.read(fds[0], 100).decode('latin-1')

            self.assertNotEqual(parent_value, child_value)


class TestInternals(unittest.TestCase):
    @unittest.skipUnless(os.name == 'posix', 'requires Posix')
    def test_find_mac(self):
        data = '''\

fake hwaddr
cscotun0  Link encap:UNSPEC  HWaddr 00-00-00-00-00-00-00-00-00-00-00-00-00-00-00-00
eth0      Link encap:Ethernet  HWaddr 12:34:56:78:90:ab
'''
        def mock_popen(cmd):
            return io.StringIO(data)

        if shutil.which('ifconfig') is None:
            path = os.pathsep.join(('/sbin', '/usr/sbin'))
            if shutil.which('ifconfig', path=path) is None:
                self.skipTest('requires ifconfig')

        with support.swap_attr(os, 'popen', mock_popen):
            mac = uuid._find_mac(
                command='ifconfig',
                args='',
                hw_identifiers=['hwaddr'],
                get_index=lambda x: x + 1,
            )
            self.assertEqual(mac, 0x1234567890ab)

    def check_node(self, node, requires=None, network=False):
        if requires and node is None:
            self.skipTest('requires ' + requires)
        hex = '%012x' % node
        if support.verbose >= 2:
            print(hex, end=' ')
        if network:
            # 47 bit will never be set in IEEE 802 addresses obtained
            # from network cards.
            self.assertFalse(node & 0x010000000000, hex)
        self.assertTrue(0 < node < (1 << 48),
                        "%s is not an RFC 4122 node ID" % hex)

    @unittest.skipUnless(os.name == 'posix', 'requires Posix')
    def test_ifconfig_getnode(self):
        node = uuid._ifconfig_getnode()
        self.check_node(node, 'ifconfig', True)

    @unittest.skipUnless(os.name == 'posix', 'requires Posix')
    def test_arp_getnode(self):
        node = uuid._arp_getnode()
        self.check_node(node, 'arp', True)

    @unittest.skipUnless(os.name == 'posix', 'requires Posix')
    def test_lanscan_getnode(self):
        node = uuid._lanscan_getnode()
        self.check_node(node, 'lanscan', True)

    @unittest.skipUnless(os.name == 'posix', 'requires Posix')
    def test_netstat_getnode(self):
        node = uuid._netstat_getnode()
        self.check_node(node, 'netstat', True)

    @unittest.skipUnless(os.name == 'nt', 'requires Windows')
    def test_ipconfig_getnode(self):
        node = uuid._ipconfig_getnode()
        self.check_node(node, 'ipconfig', True)

    @unittest.skipUnless(importable('win32wnet'), 'requires win32wnet')
    @unittest.skipUnless(importable('netbios'), 'requires netbios')
    def test_netbios_getnode(self):
        node = uuid._netbios_getnode()
        self.check_node(node, network=True)

    def test_random_getnode(self):
        node = uuid._random_getnode()
        # Least significant bit of first octet must be set.
        self.assertTrue(node & 0x010000000000, '%012x' % node)
        self.check_node(node)

    @unittest.skipUnless(os.name == 'posix', 'requires Posix')
    @unittest.skipUnless(importable('ctypes'), 'requires ctypes')
    def test_unixdll_getnode(self):
        try: # Issues 1481, 3581: _uuid_generate_time() might be None.
            node = uuid._unixdll_getnode()
        except TypeError:
            self.skipTest('requires uuid_generate_time')
        self.check_node(node)

    @unittest.skipUnless(os.name == 'nt', 'requires Windows')
    @unittest.skipUnless(importable('ctypes'), 'requires ctypes')
    def test_windll_getnode(self):
        node = uuid._windll_getnode()
        self.check_node(node)


if __name__ == '__main__':
    unittest.main()<|MERGE_RESOLUTION|>--- conflicted
+++ resolved
@@ -292,125 +292,13 @@
         badtype(lambda: setattr(u, 'clock_seq_low', 0))
         badtype(lambda: setattr(u, 'node', 0))
 
-<<<<<<< HEAD
-    def check_node(self, node, source):
-        message = "%012x is not an RFC 4122 node ID" % node
-        self.assertTrue(0 < node, message)
-        self.assertTrue(node < (1 << 48), message)
-
-        TestUUID.source2node[source] = node
-        if TestUUID.last_node:
-            if TestUUID.last_node != node:
-                msg = "different sources disagree on node:\n"
-                for s, n in TestUUID.source2node.items():
-                    msg += "    from source %r, node was %012x\n" % (s, n)
-                # There's actually no reason to expect the MAC addresses
-                # to agree across various methods -- e.g., a box may have
-                # multiple network interfaces, and different ways of getting
-                # a MAC address may favor different HW.
-                ##self.fail(msg)
-        else:
-            TestUUID.last_node = node
-
-    @unittest.skipUnless(os.name == 'posix', 'requires Posix')
-    def test_ifconfig_getnode(self):
-        node = uuid._ifconfig_getnode()
-        if node is not None:
-            self.check_node(node, 'ifconfig')
-
-    @unittest.skipUnless(os.name == 'posix', 'requires Posix')
-    def test_ip_getnode(self):
-        node = uuid._ip_getnode()
-        if node is not None:
-            self.check_node(node, 'ip')
-
-    @unittest.skipUnless(os.name == 'posix', 'requires Posix')
-    def test_arp_getnode(self):
-        node = uuid._arp_getnode()
-        if node is not None:
-            self.check_node(node, 'arp')
-
-    @unittest.skipUnless(os.name == 'posix', 'requires Posix')
-    def test_lanscan_getnode(self):
-        node = uuid._lanscan_getnode()
-        if node is not None:
-            self.check_node(node, 'lanscan')
-
-    @unittest.skipUnless(os.name == 'posix', 'requires Posix')
-    def test_netstat_getnode(self):
-        node = uuid._netstat_getnode()
-        if node is not None:
-            self.check_node(node, 'netstat')
-
-    @unittest.skipUnless(os.name == 'nt', 'requires Windows')
-    def test_ipconfig_getnode(self):
-        node = uuid._ipconfig_getnode()
-        if node is not None:
-            self.check_node(node, 'ipconfig')
-
-    @unittest.skipUnless(importable('win32wnet'), 'requires win32wnet')
-    @unittest.skipUnless(importable('netbios'), 'requires netbios')
-    def test_netbios_getnode(self):
-        self.check_node(uuid._netbios_getnode(), 'netbios')
-
-    def test_random_getnode(self):
-        node = uuid._random_getnode()
-        # Least significant bit of first octet must be set.
-        self.assertTrue(node & 0x010000000000)
-        self.assertTrue(node < (1 << 48))
-
-    @unittest.skipUnless(os.name == 'posix', 'requires Posix')
-    @unittest.skipUnless(importable('ctypes'), 'requires ctypes')
-    def test_unixdll_getnode(self):
-        try: # Issues 1481, 3581: _uuid_generate_time() might be None.
-            self.check_node(uuid._unixdll_getnode(), 'unixdll')
-        except TypeError:
-            pass
-
-    @unittest.skipUnless(os.name == 'nt', 'requires Windows')
-    @unittest.skipUnless(importable('ctypes'), 'requires ctypes')
-    def test_windll_getnode(self):
-        self.check_node(uuid._windll_getnode(), 'windll')
-
-=======
->>>>>>> 79b81738
     def test_getnode(self):
         node1 = uuid.getnode()
         self.assertTrue(0 < node1 < (1 << 48), '%012x' % node1)
 
         # Test it again to ensure consistency.
         node2 = uuid.getnode()
-<<<<<<< HEAD
-        self.check_node(node2, "getnode2")
-
-        self.assertEqual(node1, node2)
-
-    @unittest.skipUnless(os.name == 'posix', 'requires Posix')
-    def test_find_mac(self):
-        data = '''
-fake hwaddr
-cscotun0  Link encap:UNSPEC  HWaddr 00-00-00-00-00-00-00-00-00-00-00-00-00-00-00-00
-eth0      Link encap:Ethernet  HWaddr 12:34:56:78:90:ab
-'''
-
-        popen = unittest.mock.MagicMock()
-        popen.stdout = io.BytesIO(data.encode())
-
-        with unittest.mock.patch.object(shutil, 'which',
-                                        return_value='/sbin/ifconfig'):
-            with unittest.mock.patch.object(subprocess, 'Popen',
-                                            return_value=popen):
-                mac = uuid._find_mac(
-                    command='ifconfig',
-                    args='',
-                    hw_identifiers=[b'hwaddr'],
-                    get_index=lambda x: x + 1,
-                )
-
-        self.assertEqual(mac, 0x1234567890ab)
-=======
         self.assertEqual(node1, node2, '%012x != %012x' % (node1, node2))
->>>>>>> 79b81738
 
     @unittest.skipUnless(importable('ctypes'), 'requires ctypes')
     def test_uuid1(self):
@@ -525,28 +413,27 @@
 class TestInternals(unittest.TestCase):
     @unittest.skipUnless(os.name == 'posix', 'requires Posix')
     def test_find_mac(self):
-        data = '''\
-
+        data = '''
 fake hwaddr
 cscotun0  Link encap:UNSPEC  HWaddr 00-00-00-00-00-00-00-00-00-00-00-00-00-00-00-00
 eth0      Link encap:Ethernet  HWaddr 12:34:56:78:90:ab
 '''
-        def mock_popen(cmd):
-            return io.StringIO(data)
-
-        if shutil.which('ifconfig') is None:
-            path = os.pathsep.join(('/sbin', '/usr/sbin'))
-            if shutil.which('ifconfig', path=path) is None:
-                self.skipTest('requires ifconfig')
-
-        with support.swap_attr(os, 'popen', mock_popen):
-            mac = uuid._find_mac(
-                command='ifconfig',
-                args='',
-                hw_identifiers=['hwaddr'],
-                get_index=lambda x: x + 1,
-            )
-            self.assertEqual(mac, 0x1234567890ab)
+
+        popen = unittest.mock.MagicMock()
+        popen.stdout = io.BytesIO(data.encode())
+
+        with unittest.mock.patch.object(shutil, 'which',
+                                        return_value='/sbin/ifconfig'):
+            with unittest.mock.patch.object(subprocess, 'Popen',
+                                            return_value=popen):
+                mac = uuid._find_mac(
+                    command='ifconfig',
+                    args='',
+                    hw_identifiers=[b'hwaddr'],
+                    get_index=lambda x: x + 1,
+                )
+
+        self.assertEqual(mac, 0x1234567890ab)
 
     def check_node(self, node, requires=None, network=False):
         if requires and node is None:
@@ -567,6 +454,11 @@
         self.check_node(node, 'ifconfig', True)
 
     @unittest.skipUnless(os.name == 'posix', 'requires Posix')
+    def test_ip_getnode(self):
+        node = uuid._ip_getnode()
+        self.check_node(node, 'ip', True)
+
+    @unittest.skipUnless(os.name == 'posix', 'requires Posix')
     def test_arp_getnode(self):
         node = uuid._arp_getnode()
         self.check_node(node, 'arp', True)
