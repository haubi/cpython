# test asynchat

from test import support

# If this fails, the test will be skipped.
thread = support.import_module('_thread')

import asynchat
import asyncore
import errno
import socket
import sys
import time
import unittest
<<<<<<< HEAD
import warnings
=======
import unittest.mock
>>>>>>> 45cff66c
try:
    import threading
except ImportError:
    threading = None

HOST = support.HOST
SERVER_QUIT = b'QUIT\n'
TIMEOUT = 3.0

if threading:
    class echo_server(threading.Thread):
        # parameter to determine the number of bytes passed back to the
        # client each send
        chunk_size = 1

        def __init__(self, event):
            threading.Thread.__init__(self)
            self.event = event
            self.sock = socket.socket(socket.AF_INET, socket.SOCK_STREAM)
            self.port = support.bind_port(self.sock)
            # This will be set if the client wants us to wait before echoing
            # data back.
            self.start_resend_event = None

        def run(self):
            self.sock.listen()
            self.event.set()
            conn, client = self.sock.accept()
            self.buffer = b""
            # collect data until quit message is seen
            while SERVER_QUIT not in self.buffer:
                data = conn.recv(1)
                if not data:
                    break
                self.buffer = self.buffer + data

            # remove the SERVER_QUIT message
            self.buffer = self.buffer.replace(SERVER_QUIT, b'')

            if self.start_resend_event:
                self.start_resend_event.wait()

            # re-send entire set of collected data
            try:
                # this may fail on some tests, such as test_close_when_done,
                # since the client closes the channel when it's done sending
                while self.buffer:
                    n = conn.send(self.buffer[:self.chunk_size])
                    time.sleep(0.001)
                    self.buffer = self.buffer[n:]
            except:
                pass

            conn.close()
            self.sock.close()

    class echo_client(asynchat.async_chat):

        def __init__(self, terminator, server_port):
            asynchat.async_chat.__init__(self)
            self.contents = []
            self.create_socket(socket.AF_INET, socket.SOCK_STREAM)
            self.connect((HOST, server_port))
            self.set_terminator(terminator)
            self.buffer = b""

            def handle_connect(self):
                pass

            if sys.platform == 'darwin':
                # select.poll returns a select.POLLHUP at the end of the tests
                # on darwin, so just ignore it
                def handle_expt(self):
                    pass

        def collect_incoming_data(self, data):
            self.buffer += data

        def found_terminator(self):
            self.contents.append(self.buffer)
            self.buffer = b""

    def start_echo_server():
        event = threading.Event()
        s = echo_server(event)
        s.start()
        event.wait()
        event.clear()
        time.sleep(0.01)   # Give server time to start accepting.
        return s, event


@unittest.skipUnless(threading, 'Threading required for this test.')
class TestAsynchat(unittest.TestCase):
    usepoll = False

    def setUp(self):
        self._threads = support.threading_setup()

    def tearDown(self):
        support.threading_cleanup(*self._threads)

    def line_terminator_check(self, term, server_chunk):
        event = threading.Event()
        s = echo_server(event)
        s.chunk_size = server_chunk
        s.start()
        event.wait()
        event.clear()
        time.sleep(0.01)   # Give server time to start accepting.
        c = echo_client(term, s.port)
        c.push(b"hello ")
        c.push(b"world" + term)
        c.push(b"I'm not dead yet!" + term)
        c.push(SERVER_QUIT)
        asyncore.loop(use_poll=self.usepoll, count=300, timeout=.01)
        s.join(timeout=TIMEOUT)
        if s.is_alive():
            self.fail("join() timed out")

        self.assertEqual(c.contents, [b"hello world", b"I'm not dead yet!"])

    # the line terminator tests below check receiving variously-sized
    # chunks back from the server in order to exercise all branches of
    # async_chat.handle_read

    def test_line_terminator1(self):
        # test one-character terminator
        for l in (1, 2, 3):
            self.line_terminator_check(b'\n', l)

    def test_line_terminator2(self):
        # test two-character terminator
        for l in (1, 2, 3):
            self.line_terminator_check(b'\r\n', l)

    def test_line_terminator3(self):
        # test three-character terminator
        for l in (1, 2, 3):
            self.line_terminator_check(b'qqq', l)

    def numeric_terminator_check(self, termlen):
        # Try reading a fixed number of bytes
        s, event = start_echo_server()
        c = echo_client(termlen, s.port)
        data = b"hello world, I'm not dead yet!\n"
        c.push(data)
        c.push(SERVER_QUIT)
        asyncore.loop(use_poll=self.usepoll, count=300, timeout=.01)
        s.join(timeout=TIMEOUT)
        if s.is_alive():
            self.fail("join() timed out")

        self.assertEqual(c.contents, [data[:termlen]])

    def test_numeric_terminator1(self):
        # check that ints & longs both work (since type is
        # explicitly checked in async_chat.handle_read)
        self.numeric_terminator_check(1)

    def test_numeric_terminator2(self):
        self.numeric_terminator_check(6)

    def test_none_terminator(self):
        # Try reading a fixed number of bytes
        s, event = start_echo_server()
        c = echo_client(None, s.port)
        data = b"hello world, I'm not dead yet!\n"
        c.push(data)
        c.push(SERVER_QUIT)
        asyncore.loop(use_poll=self.usepoll, count=300, timeout=.01)
        s.join(timeout=TIMEOUT)
        if s.is_alive():
            self.fail("join() timed out")

        self.assertEqual(c.contents, [])
        self.assertEqual(c.buffer, data)

    def test_simple_producer(self):
        s, event = start_echo_server()
        c = echo_client(b'\n', s.port)
        data = b"hello world\nI'm not dead yet!\n"
        p = asynchat.simple_producer(data+SERVER_QUIT, buffer_size=8)
        c.push_with_producer(p)
        asyncore.loop(use_poll=self.usepoll, count=300, timeout=.01)
        s.join(timeout=TIMEOUT)
        if s.is_alive():
            self.fail("join() timed out")

        self.assertEqual(c.contents, [b"hello world", b"I'm not dead yet!"])

    def test_string_producer(self):
        s, event = start_echo_server()
        c = echo_client(b'\n', s.port)
        data = b"hello world\nI'm not dead yet!\n"
        c.push_with_producer(data+SERVER_QUIT)
        asyncore.loop(use_poll=self.usepoll, count=300, timeout=.01)
        s.join(timeout=TIMEOUT)
        if s.is_alive():
            self.fail("join() timed out")

        self.assertEqual(c.contents, [b"hello world", b"I'm not dead yet!"])

    def test_empty_line(self):
        # checks that empty lines are handled correctly
        s, event = start_echo_server()
        c = echo_client(b'\n', s.port)
        c.push(b"hello world\n\nI'm not dead yet!\n")
        c.push(SERVER_QUIT)
        asyncore.loop(use_poll=self.usepoll, count=300, timeout=.01)
        s.join(timeout=TIMEOUT)
        if s.is_alive():
            self.fail("join() timed out")

        self.assertEqual(c.contents,
                         [b"hello world", b"", b"I'm not dead yet!"])

    def test_close_when_done(self):
        s, event = start_echo_server()
        s.start_resend_event = threading.Event()
        c = echo_client(b'\n', s.port)
        c.push(b"hello world\nI'm not dead yet!\n")
        c.push(SERVER_QUIT)
        c.close_when_done()
        asyncore.loop(use_poll=self.usepoll, count=300, timeout=.01)

        # Only allow the server to start echoing data back to the client after
        # the client has closed its connection.  This prevents a race condition
        # where the server echoes all of its data before we can check that it
        # got any down below.
        s.start_resend_event.set()
        s.join(timeout=TIMEOUT)
        if s.is_alive():
            self.fail("join() timed out")

        self.assertEqual(c.contents, [])
        # the server might have been able to send a byte or two back, but this
        # at least checks that it received something and didn't just fail
        # (which could still result in the client not having received anything)
        self.assertGreater(len(s.buffer), 0)

    def test_push(self):
        # Issue #12523: push() should raise a TypeError if it doesn't get
        # a bytes string
        s, event = start_echo_server()
        c = echo_client(b'\n', s.port)
        data = b'bytes\n'
        c.push(data)
        c.push(bytearray(data))
        c.push(memoryview(data))
        self.assertRaises(TypeError, c.push, 10)
        self.assertRaises(TypeError, c.push, 'unicode')
        c.push(SERVER_QUIT)
        asyncore.loop(use_poll=self.usepoll, count=300, timeout=.01)
        s.join(timeout=TIMEOUT)
        self.assertEqual(c.contents, [b'bytes', b'bytes', b'bytes'])


class TestAsynchat_WithPoll(TestAsynchat):
    usepoll = True


class TestAsynchatMocked(unittest.TestCase):
    def test_blockingioerror(self):
        # Issue #16133: handle_read() must ignore BlockingIOError
        sock = unittest.mock.Mock()
        sock.recv.side_effect = BlockingIOError(errno.EAGAIN)

        dispatcher = asynchat.async_chat()
        dispatcher.set_socket(sock)
        self.addCleanup(dispatcher.del_channel)

        with unittest.mock.patch.object(dispatcher, 'handle_error') as error:
            dispatcher.handle_read()
        self.assertFalse(error.called)


class TestHelperFunctions(unittest.TestCase):
    def test_find_prefix_at_end(self):
        self.assertEqual(asynchat.find_prefix_at_end("qwerty\r", "\r\n"), 1)
        self.assertEqual(asynchat.find_prefix_at_end("qwertydkjf", "\r\n"), 0)


class TestFifo(unittest.TestCase):
    def test_basic(self):
        with self.assertWarns(DeprecationWarning) as cm:
            f = asynchat.fifo()
        self.assertEqual(str(cm.warning),
                         "fifo class will be removed in Python 3.6")
        f.push(7)
        f.push(b'a')
        self.assertEqual(len(f), 2)
        self.assertEqual(f.first(), 7)
        self.assertEqual(f.pop(), (1, 7))
        self.assertEqual(len(f), 1)
        self.assertEqual(f.first(), b'a')
        self.assertEqual(f.is_empty(), False)
        self.assertEqual(f.pop(), (1, b'a'))
        self.assertEqual(len(f), 0)
        self.assertEqual(f.is_empty(), True)
        self.assertEqual(f.pop(), (0, None))

    def test_given_list(self):
        with self.assertWarns(DeprecationWarning) as cm:
            f = asynchat.fifo([b'x', 17, 3])
        self.assertEqual(str(cm.warning),
                         "fifo class will be removed in Python 3.6")
        self.assertEqual(len(f), 3)
        self.assertEqual(f.pop(), (1, b'x'))
        self.assertEqual(f.pop(), (1, 17))
        self.assertEqual(f.pop(), (1, 3))
        self.assertEqual(f.pop(), (0, None))


class TestNotConnected(unittest.TestCase):
    def test_disallow_negative_terminator(self):
        # Issue #11259
        client = asynchat.async_chat()
        self.assertRaises(ValueError, client.set_terminator, -1)



if __name__ == "__main__":
    unittest.main()<|MERGE_RESOLUTION|>--- conflicted
+++ resolved
@@ -12,11 +12,8 @@
 import sys
 import time
 import unittest
-<<<<<<< HEAD
 import warnings
-=======
 import unittest.mock
->>>>>>> 45cff66c
 try:
     import threading
 except ImportError:
