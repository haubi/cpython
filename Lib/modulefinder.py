--- conflicted
+++ resolved
@@ -13,22 +13,12 @@
     warnings.simplefilter('ignore', DeprecationWarning)
     import imp
 
-<<<<<<< HEAD
-# XXX Clean up once str8's cstor matches bytes.
-LOAD_CONST = bytes([dis.opmap['LOAD_CONST']])
-IMPORT_NAME = bytes([dis.opmap['IMPORT_NAME']])
-STORE_NAME = bytes([dis.opmap['STORE_NAME']])
-STORE_GLOBAL = bytes([dis.opmap['STORE_GLOBAL']])
-STORE_OPS = STORE_NAME, STORE_GLOBAL
-HAVE_ARGUMENT = bytes([dis.HAVE_ARGUMENT])
-=======
 LOAD_CONST = dis.opmap['LOAD_CONST']
 IMPORT_NAME = dis.opmap['IMPORT_NAME']
 STORE_NAME = dis.opmap['STORE_NAME']
 STORE_GLOBAL = dis.opmap['STORE_GLOBAL']
 STORE_OPS = STORE_NAME, STORE_GLOBAL
 EXTENDED_ARG = dis.EXTENDED_ARG
->>>>>>> 02d9f5e5
 
 # Modulefinder does a good job at simulating Python's, but it can not
 # handle __path__ modifications packages make at runtime.  Therefore there
