import unittest
import idlelib.CallTips as ct
import textwrap
import types

default_tip = ct._default_callable_argspec

# Test Class TC is used in multiple get_argspec test methods
class TC():
    'doc'
    tip = "(ai=None, *b)"
    def __init__(self, ai=None, *b): 'doc'
    __init__.tip = "(self, ai=None, *b)"
    def t1(self): 'doc'
    t1.tip = "(self)"
    def t2(self, ai, b=None): 'doc'
    t2.tip = "(self, ai, b=None)"
    def t3(self, ai, *args): 'doc'
    t3.tip = "(self, ai, *args)"
    def t4(self, *args): 'doc'
    t4.tip = "(self, *args)"
    def t5(self, ai, b=None, *args, **kw): 'doc'
    t5.tip = "(self, ai, b=None, *args, **kw)"
    def t6(no, self): 'doc'
    t6.tip = "(no, self)"
    def __call__(self, ci): 'doc'
    __call__.tip = "(self, ci)"
    # attaching .tip to wrapped methods does not work
    @classmethod
    def cm(cls, a): 'doc'
    @staticmethod
    def sm(b): 'doc'

tc = TC()

signature = ct.get_argspec  # 2.7 and 3.x use different functions
class Get_signatureTest(unittest.TestCase):
    # The signature function must return a string, even if blank.
    # Test a variety of objects to be sure that none cause it to raise
    # (quite aside from getting as correct an answer as possible).
    # The tests of builtins may break if inspect or the docstrings change,
    # but a red buildbot is better than a user crash (as has happened).
    # For a simple mismatch, change the expected output to the actual.

    def test_builtins(self):

        # Python class that inherits builtin methods
        class List(list): "List() doc"
        # Simulate builtin with no docstring for default tip test
        class SB:  __call__ = None

        def gtest(obj, out):
            self.assertEqual(signature(obj), out)

        gtest(List, List.__doc__)
        gtest(list.__new__,
               'T.__new__(S, ...) -> a new object with type S, a subtype of T')
        gtest(list.__init__,
               'Initializes self.  See help(type(self)) for accurate signature.')
        append_doc =  "L.append(object) -> None -- append object to end"
        gtest(list.append, append_doc)
        gtest([].append, append_doc)
        gtest(List.append, append_doc)

        gtest(types.MethodType, "Create a bound instance method object.")
        gtest(SB(), default_tip)

    def test_signature_wrap(self):
        #print(signature(textwrap.TextWrapper))
        self.assertEqual(signature(textwrap.TextWrapper), '''\
(width=70, initial_indent='', subsequent_indent='', expand_tabs=True,
    replace_whitespace=True, fix_sentence_endings=False, break_long_words=True,
    drop_whitespace=True, break_on_hyphens=True, tabsize=8, *, max_lines=None,
    placeholder=' [...]')''')

    def test_docline_truncation(self):
        def f(): pass
        f.__doc__ = 'a'*300
        self.assertEqual(signature(f), '()\n' + 'a' * (ct._MAX_COLS-3) + '...')

    def test_multiline_docstring(self):
        # Test fewer lines than max.
        self.assertEqual(signature(dict),
                "dict(mapping) -> new dictionary initialized from a mapping object's\n"
                "(key, value) pairs\n"
                "dict(iterable) -> new dictionary initialized as if via:\n"
                "d = {}\n"
                "for k, v in iterable:"
                )

<<<<<<< HEAD
        # Test max lines and line (currently) too long.
        self.assertEqual(signature(bytes),
"bytes(string, encoding[, errors]) -> bytes\n"
"bytes(bytes_or_buffer) -> immutable copy of bytes_or_buffer\n"
#bytes(int) -> bytes object of size given by the parameter initialized with null bytes
"bytes(int) -> bytes object of size given by the parameter initialized with n...\n"
"bytes() -> empty bytes object")
=======
        # Test max lines
        self.assertEqual(signature(bytes), '''\
bytes(iterable_of_ints) -> bytes
bytes(string, encoding[, errors]) -> bytes
bytes(bytes_or_buffer) -> immutable copy of bytes_or_buffer
bytes(int) -> bytes object of size given by the parameter initialized with null bytes
bytes() -> empty bytes object''')

        # Test more than max lines
        def f(): pass
        f.__doc__ = 'a\n' * 15
        self.assertEqual(signature(f), '()' + '\na' * ct._MAX_LINES)
>>>>>>> e2d9b39d

    def test_functions(self):
        def t1(): 'doc'
        t1.tip = "()"
        def t2(a, b=None): 'doc'
        t2.tip = "(a, b=None)"
        def t3(a, *args): 'doc'
        t3.tip = "(a, *args)"
        def t4(*args): 'doc'
        t4.tip = "(*args)"
        def t5(a, b=None, *args, **kw): 'doc'
        t5.tip = "(a, b=None, *args, **kw)"

        for func in (t1, t2, t3, t4, t5, TC):
            self.assertEqual(signature(func), func.tip + '\ndoc')

    def test_methods(self):
        for meth in (TC.t1, TC.t2, TC.t3, TC.t4, TC.t5, TC.t6, TC.__call__):
            self.assertEqual(signature(meth), meth.tip + "\ndoc")
        self.assertEqual(signature(TC.cm), "(a)\ndoc")
        self.assertEqual(signature(TC.sm), "(b)\ndoc")

    def test_bound_methods(self):
        # test that first parameter is correctly removed from argspec
        for meth, mtip  in ((tc.t1, "()"), (tc.t4, "(*args)"), (tc.t6, "(self)"),
                            (tc.__call__, '(ci)'), (tc, '(ci)'), (TC.cm, "(a)"),):
            self.assertEqual(signature(meth), mtip + "\ndoc")

    def test_non_ascii_name(self):
        # test that re works to delete a first parameter name that
        # includes non-ascii chars, such as various forms of A.
        uni = "(A\u0391\u0410\u05d0\u0627\u0905\u1e00\u3042, a)"
        assert ct._first_param.sub('', uni) == '(a)'

    def test_no_docstring(self):
        def nd(s):
            pass
        TC.nd = nd
        self.assertEqual(signature(nd), "(s)")
        self.assertEqual(signature(TC.nd), "(s)")
        self.assertEqual(signature(tc.nd), "()")

    def test_attribute_exception(self):
        class NoCall:
            def __getattr__(self, name):
                raise BaseException
        class Call(NoCall):
            def __call__(self, ci):
                pass
        for meth, mtip  in ((NoCall, default_tip), (Call, default_tip),
                            (NoCall(), ''), (Call(), '(ci)')):
            self.assertEqual(signature(meth), mtip)

    def test_non_callables(self):
        for obj in (0, 0.0, '0', b'0', [], {}):
            self.assertEqual(signature(obj), '')

class Get_entityTest(unittest.TestCase):
    def test_bad_entity(self):
        self.assertIsNone(ct.get_entity('1/0'))
    def test_good_entity(self):
        self.assertIs(ct.get_entity('int'), int)

if __name__ == '__main__':
    unittest.main(verbosity=2, exit=False)<|MERGE_RESOLUTION|>--- conflicted
+++ resolved
@@ -56,17 +56,16 @@
         gtest(list.__new__,
                'T.__new__(S, ...) -> a new object with type S, a subtype of T')
         gtest(list.__init__,
-               'Initializes self.  See help(type(self)) for accurate signature.')
+               'x.__init__(...) initializes x; see help(type(x)) for signature')
         append_doc =  "L.append(object) -> None -- append object to end"
         gtest(list.append, append_doc)
         gtest([].append, append_doc)
         gtest(List.append, append_doc)
 
-        gtest(types.MethodType, "Create a bound instance method object.")
+        gtest(types.MethodType, "method(function, instance)")
         gtest(SB(), default_tip)
 
     def test_signature_wrap(self):
-        #print(signature(textwrap.TextWrapper))
         self.assertEqual(signature(textwrap.TextWrapper), '''\
 (width=70, initial_indent='', subsequent_indent='', expand_tabs=True,
     replace_whitespace=True, fix_sentence_endings=False, break_long_words=True,
@@ -80,23 +79,10 @@
 
     def test_multiline_docstring(self):
         # Test fewer lines than max.
-        self.assertEqual(signature(dict),
-                "dict(mapping) -> new dictionary initialized from a mapping object's\n"
-                "(key, value) pairs\n"
-                "dict(iterable) -> new dictionary initialized as if via:\n"
-                "d = {}\n"
-                "for k, v in iterable:"
-                )
+        self.assertEqual(signature(list),
+                "list() -> new empty list\n"
+                "list(iterable) -> new list initialized from iterable's items")
 
-<<<<<<< HEAD
-        # Test max lines and line (currently) too long.
-        self.assertEqual(signature(bytes),
-"bytes(string, encoding[, errors]) -> bytes\n"
-"bytes(bytes_or_buffer) -> immutable copy of bytes_or_buffer\n"
-#bytes(int) -> bytes object of size given by the parameter initialized with null bytes
-"bytes(int) -> bytes object of size given by the parameter initialized with n...\n"
-"bytes() -> empty bytes object")
-=======
         # Test max lines
         self.assertEqual(signature(bytes), '''\
 bytes(iterable_of_ints) -> bytes
@@ -109,7 +95,6 @@
         def f(): pass
         f.__doc__ = 'a\n' * 15
         self.assertEqual(signature(f), '()' + '\na' * ct._MAX_LINES)
->>>>>>> e2d9b39d
 
     def test_functions(self):
         def t1(): 'doc'
